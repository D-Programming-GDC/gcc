--- conflicted
+++ resolved
@@ -341,16 +341,10 @@
   if (MEM_EXPR (mem) != get_spill_slot_decl (false)
       && (ref->offset < 0
 	  || (DECL_P (ref->base)
-<<<<<<< HEAD
 	      && (DECL_SIZE (ref->base) == NULL_TREE
 		  || TREE_CODE (DECL_SIZE (ref->base)) != INTEGER_CST
 		  || wi::ltu_p (DECL_SIZE (ref->base),
 				ref->offset + ref->size)))))
-=======
-	      && (!tree_fits_uhwi_p (DECL_SIZE (ref->base))
-		  || (tree_to_uhwi (DECL_SIZE (ref->base))
-		      < (unsigned HOST_WIDE_INT) (ref->offset + ref->size))))))
->>>>>>> 8c53c46c
     return false;
 
   return true;
