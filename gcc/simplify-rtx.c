--- conflicted
+++ resolved
@@ -1682,11 +1682,7 @@
 	  break;
 
 	case NEG:
-<<<<<<< HEAD
 	  result = wi::neg (op0);
-=======
-	  val = - (unsigned HOST_WIDE_INT) arg0;
->>>>>>> 04e0495a
 	  break;
 
 	case ABS:
@@ -3802,152 +3798,9 @@
 	  {
 	    wide_int wop1 = pop1;
 	    if (SHIFT_COUNT_TRUNCATED)
-<<<<<<< HEAD
 	      wop1 = wi::umod_trunc (wop1, width);
 	    else if (wi::geu_p (wop1, width))
 	      return NULL_RTX;
-=======
-	      {
-		o1.high = 0; 
-		o1.low &= GET_MODE_PRECISION (mode) - 1;
-	      }
-
-	    if (!o1.fits_uhwi ()
-	        || o1.to_uhwi () >= GET_MODE_PRECISION (mode))
-	      return 0;
-
-	    cnt = o1.to_uhwi ();
-	    unsigned short prec = GET_MODE_PRECISION (mode);
-
-	    if (code == LSHIFTRT || code == ASHIFTRT)
-	      res = o0.rshift (cnt, prec, code == ASHIFTRT);
-	    else if (code == ASHIFT)
-	      res = o0.alshift (cnt, prec);
-	    else if (code == ROTATE)
-	      res = o0.lrotate (cnt, prec);
-	    else /* code == ROTATERT */
-	      res = o0.rrotate (cnt, prec);
-	  }
-	  break;
-
-	default:
-	  return 0;
-	}
-
-      return immed_double_int_const (res, mode);
-    }
-
-  if (CONST_INT_P (op0) && CONST_INT_P (op1)
-      && width <= HOST_BITS_PER_WIDE_INT && width != 0)
-    {
-      /* Get the integer argument values in two forms:
-         zero-extended in ARG0, ARG1 and sign-extended in ARG0S, ARG1S.  */
-
-      arg0 = INTVAL (op0);
-      arg1 = INTVAL (op1);
-
-      if (width < HOST_BITS_PER_WIDE_INT)
-        {
-          arg0 &= GET_MODE_MASK (mode);
-          arg1 &= GET_MODE_MASK (mode);
-
-          arg0s = arg0;
-	  if (val_signbit_known_set_p (mode, arg0s))
-	    arg0s |= ~GET_MODE_MASK (mode);
-
-          arg1s = arg1;
-	  if (val_signbit_known_set_p (mode, arg1s))
-	    arg1s |= ~GET_MODE_MASK (mode);
-	}
-      else
-	{
-	  arg0s = arg0;
-	  arg1s = arg1;
-	}
-
-      /* Compute the value of the arithmetic.  */
-
-      switch (code)
-	{
-	case PLUS:
-	  val = (unsigned HOST_WIDE_INT) arg0s + arg1s;
-	  break;
-
-	case MINUS:
-	  val = (unsigned HOST_WIDE_INT) arg0s - arg1s;
-	  break;
-
-	case MULT:
-	  val = (unsigned HOST_WIDE_INT) arg0s * arg1s;
-	  break;
-
-	case DIV:
-	  if (arg1s == 0
-	      || ((unsigned HOST_WIDE_INT) arg0s
-		  == (unsigned HOST_WIDE_INT) 1 << (HOST_BITS_PER_WIDE_INT - 1)
-		  && arg1s == -1))
-	    return 0;
-	  val = arg0s / arg1s;
-	  break;
-
-	case MOD:
-	  if (arg1s == 0
-	      || ((unsigned HOST_WIDE_INT) arg0s
-		  == (unsigned HOST_WIDE_INT) 1 << (HOST_BITS_PER_WIDE_INT - 1)
-		  && arg1s == -1))
-	    return 0;
-	  val = arg0s % arg1s;
-	  break;
-
-	case UDIV:
-	  if (arg1 == 0
-	      || ((unsigned HOST_WIDE_INT) arg0s
-		  == (unsigned HOST_WIDE_INT) 1 << (HOST_BITS_PER_WIDE_INT - 1)
-		  && arg1s == -1))
-	    return 0;
-	  val = (unsigned HOST_WIDE_INT) arg0 / arg1;
-	  break;
-
-	case UMOD:
-	  if (arg1 == 0
-	      || ((unsigned HOST_WIDE_INT) arg0s
-		  == (unsigned HOST_WIDE_INT) 1 << (HOST_BITS_PER_WIDE_INT - 1)
-		  && arg1s == -1))
-	    return 0;
-	  val = (unsigned HOST_WIDE_INT) arg0 % arg1;
-	  break;
-
-	case AND:
-	  val = arg0 & arg1;
-	  break;
-
-	case IOR:
-	  val = arg0 | arg1;
-	  break;
-
-	case XOR:
-	  val = arg0 ^ arg1;
-	  break;
-
-	case LSHIFTRT:
-	case ASHIFT:
-	case ASHIFTRT:
-	  /* Truncate the shift if SHIFT_COUNT_TRUNCATED, otherwise make sure
-	     the value is in range.  We can't return any old value for
-	     out-of-range arguments because either the middle-end (via
-	     shift_truncation_mask) or the back-end might be relying on
-	     target-specific knowledge.  Nor can we rely on
-	     shift_truncation_mask, since the shift might not be part of an
-	     ashlM3, lshrM3 or ashrM3 instruction.  */
-	  if (SHIFT_COUNT_TRUNCATED)
-	    arg1 = (unsigned HOST_WIDE_INT) arg1 % width;
-	  else if (arg1 < 0 || arg1 >= GET_MODE_BITSIZE (mode))
-	    return 0;
-
-	  val = (code == ASHIFT
-		 ? ((unsigned HOST_WIDE_INT) arg0) << arg1
-		 : ((unsigned HOST_WIDE_INT) arg0) >> arg1);
->>>>>>> 04e0495a
 
 	    switch (code)
 	      {
