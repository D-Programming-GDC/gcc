# GCC target-specific configuration file.
# Copyright (C) 1997-2021 Free Software Foundation, Inc.

#This file is part of GCC.

#GCC is free software; you can redistribute it and/or modify it under
#the terms of the GNU General Public License as published by the Free
#Software Foundation; either version 3, or (at your option) any later
#version.

#GCC is distributed in the hope that it will be useful, but WITHOUT
#ANY WARRANTY; without even the implied warranty of MERCHANTABILITY or
#FITNESS FOR A PARTICULAR PURPOSE.  See the GNU General Public License
#for more details.

#You should have received a copy of the GNU General Public License
#along with GCC; see the file COPYING3.  If not see
#<http://www.gnu.org/licenses/>.

# This is the GCC target-specific configuration file
# where a configuration type is mapped to different system-specific
# definitions and files.  This is invoked by the autoconf-generated
# configure script.  Putting it in a separate shell file lets us skip
# running autoconf when modifying target-specific information.

# When you change the cases in the OS or target switches, consider
# updating ../libgcc/config.host also.

# This file switches on the shell variable ${target}, and also uses the
# following shell variables:
#
#  with_*		Various variables as set by configure.
#
#  enable_threads	Either the name, yes or no depending on whether
#			threads support was requested.
#
#  default_use_cxa_atexit
#			  The default value for the $enable___cxa_atexit
#			variable.  enable___cxa_atexit needs to be set to
#			"yes" for the correct operation of C++ destructors
#			but it relies upon the presence of a non-standard C
#			library	function called	__cxa_atexit.
#			  Since not all C libraries provide __cxa_atexit the
#			default value of $default_use_cxa_atexit is set to
#			"no" except for targets which are known to be OK.
#
#  default_gnu_indirect_function
#                       The default value for the $enable_gnu_indirect_function
#                       variable.  enable_gnu_indirect_function relies
#			upon the presence of a non-standard gnu ifunc support
#			in the assembler, linker and dynamic linker.
#			Since not all libraries provide the dynamic linking
#			support, the default value of
#			$default_gnu_indirect_function is set to
#			"no" except for targets which are known to be OK.
#
#  gas_flag		Either yes or no depending on whether GNU as was
#			requested.
#
#  gnu_ld_flag		Either yes or no depending on whether GNU ld was
#			requested.

# This file sets the following shell variables for use by the
# autoconf-generated configure script:
#
#  cpu_type		The name of the cpu, if different from the first
#			chunk of the canonical target name.
#
#  tm_defines		List of target macros to define for all compilations.
#
#  tm_file		A list of target macro files, if different from
#			"$cpu_type/$cpu_type.h". Usually it's constructed
#			per target in a way like this:
#			tm_file="${tm_file} dbxelf.h elfos.h ${cpu_type.h}/elf.h"
#			Note that the preferred order is:
#			- specific target header "${cpu_type}/${cpu_type.h}"
#			- generic headers like dbxelf.h elfos.h, etc.
#			- specializing target headers like ${cpu_type.h}/elf.h
#			This helps to keep OS specific stuff out of the CPU
#			defining header ${cpu_type}/${cpu_type.h}.
#
#			It is possible to include automatically-generated
#			build-directory files by prefixing them with "./".
#			All other files should relative to $srcdir/config.
#
#  tm_p_file		Location of file with declarations for functions
#			in $out_file.
#
#  tm_d_file		A list of headers with definitions of target hook
#			macros for the D compiler.
#
#  out_file		The name of the machine description C support
#			file, if different from "$cpu_type/$cpu_type.c".
#
#  common_out_file	The name of the source file for code shared between
#			the compiler proper and the driver.
#
#  md_file		The name of the machine-description file, if
#			different from "$cpu_type/$cpu_type.md".
#
#  tmake_file		A list of machine-description-specific
#			makefile-fragments, if different from
#			"$cpu_type/t-$cpu_type".
#
#  extra_modes          The name of the file containing a list of extra
#                       machine modes, if necessary and different from
#                       "$cpu_type/$cpu_type-modes.def".
#
#  extra_objs		List of extra objects that should be linked into
#			the compiler proper (cc1, cc1obj, cc1plus)
#			depending on target.
#
#  extra_gcc_objs	List of extra objects that should be linked into
#			the compiler driver (gcc) depending on target.
#
#  extra_headers	List of used header files from the directory
#			config/${cpu_type}.
#
#  user_headers_inc_next_pre
#			List of header file names of internal gcc header
#			files, which should be prefixed by an include_next.
#  user_headers_inc_next_post
#			List of header file names of internal gcc header
#			files, which should be postfixed by an include_next.
#  use_gcc_tgmath	If set, add tgmath.h to the list of used header
#			files.
#
#  use_gcc_stdint	If "wrap", install a version of stdint.h that
#			wraps the system's copy for hosted compilations;
#			if "provide", provide a version of systems without
#			such a system header; otherwise "none", do not
#			provide such a header at all.
#
#  extra_programs	List of extra executables compiled for this target
#			machine, used when linking.
#
#  extra_options	List of target-dependent .opt files.
#
#  c_target_objs	List of extra target-dependent objects that be
#			linked into the C compiler only.
#
#  cxx_target_objs	List of extra target-dependent objects that be
#			linked into the C++ compiler only.
#
#  d_target_objs	List of extra target-dependent objects that be
#			linked into the D compiler only.
#
#  fortran_target_objs	List of extra target-dependent objects that be
#			linked into the fortran compiler only.
#
#  target_gtfiles       List of extra source files with type information.
#
#  xm_defines		List of macros to define when compiling for the
#			target machine.
#
#  xm_file		List of files to include when compiling for the
#			target machine.
#
#  use_collect2		Set to yes or no, depending on whether collect2
#			will be used.
#
#  target_cpu_default	Set to override the default target model.
#
#  gdb_needs_out_file_path
#			Set to yes if gdb needs a dir command with
#			`dirname $out_file`.
#
#  thread_file		Set to control which thread package to use.
#
#  gas			Set to yes or no depending on whether the target
#			system normally uses GNU as.
#
#  configure_default_options
#			Set to an initializer for configure_default_options
#			in configargs.h, based on --with-cpu et cetera.
#
#  native_system_header_dir
#			Where system header files are found for this
#			target.  This defaults to /usr/include.  If
#			the --with-sysroot configure option or the
#			--sysroot command line option is used this
#			will be relative to the sysroot.
# target_type_format_char 
# 			The default character to be used for formatting
#			the attribute in a
#			.type symbol_name, ${t_t_f_c}<property>
#			directive.

# The following variables are used in each case-construct to build up the
# outgoing variables:
#
#  gnu_ld		Set to yes or no depending on whether the target
#			system normally uses GNU ld.
#
#  target_has_targetcm	Set to yes or no depending on whether the target
#			has its own definition of targetcm.
#
#  target_has_targetm_common	Set to yes or no depending on whether the
#			target has its own definition of targetm_common.
#
#  target_has_targetdm	Set to yes or no depending on whether the target
#			has its own definition of targetdm.

out_file=
common_out_file=
tmake_file=
extra_headers=
user_headers_inc_next_pre=
user_headers_inc_next_post=
use_gcc_tgmath=yes
use_gcc_stdint=none
extra_programs=
extra_objs=
extra_gcc_objs=
extra_options=
c_target_objs=
cxx_target_objs=
d_target_objs=
fortran_target_objs=
target_has_targetcm=no
target_has_targetm_common=yes
target_has_targetdm=no
tm_defines=
xm_defines=
# Set this to force installation and use of collect2.
use_collect2=
# Set this to override the default target model.
target_cpu_default=
# Set this if gdb needs a dir command with `dirname $out_file`
gdb_needs_out_file_path=
# Set this to control which thread package will be used.
thread_file=
# Reinitialize these from the flag values every loop pass, since some
# configure entries modify them.
gas="$gas_flag"
gnu_ld="$gnu_ld_flag"
default_use_cxa_atexit=no
default_gnu_indirect_function=no
target_gtfiles=
need_64bit_isa=
native_system_header_dir=/usr/include
target_type_format_char='@'

# Don't carry these over build->host->target.  Please.
xm_file=
md_file=

# Obsolete configurations.
case ${target} in
  tile*-*-*				\
 )
    if test "x$enable_obsolete" != xyes; then
      echo "*** Configuration ${target} is obsolete." >&2
      echo "*** Specify --enable-obsolete to build it anyway." >&2
      echo "*** Support will be REMOVED in the next major release of GCC," >&2
      echo "*** unless a maintainer comes forward." >&2
      exit 1
    fi;;
esac

# Unsupported targets list.  Do not put an entry in this list unless
# it would otherwise be caught by a more permissive pattern.  The list
# should be in alphabetical order.
case ${target} in
 # Avoid special cases that are not obsolete
   arm*-*-*eabi*			\
 )
	;;
   arm*-wince-pe*			\
 | arm*-*-ecos-elf			\
 | arm*-*-elf				\
 | arm*-*-linux*			\
 | arm*-*-uclinux*			\
 | cris-*-linux*			\
 | crisv32-*-*				\
 | i[34567]86-go32-*			\
 | i[34567]86-*-go32*			\
 | m68k-*-uclinuxoldabi*		\
 | mips64orion*-*-rtems*		\
 | pdp11-*-bsd				\
 | powerpc*-*-linux*paired*		\
 | powerpc*-*-*spe*			\
 | sparc-hal-solaris2*			\
 | spu*-*-*				\
 | thumb-*-*				\
 | *-*-freebsd[12] | *-*-freebsd[1234].* \
 | *-*-freebsd*aout*			\
 | *-*-linux*aout*			\
 | *-*-linux*coff*			\
 | *-*-linux*libc1*			\
 | *-*-linux*oldld*			\
 | *-*-rtemsaout*			\
 | *-*-rtemscoff*			\
 | *-*-solaris2				\
 | *-*-solaris2.[0-9]			\
 | *-*-solaris2.[0-9].*			\
 | *-*-solaris2.10*			\
 | *-*-sysv*				\
 | vax-*-vms*				\
 )
	echo "*** Configuration ${target} not supported" 1>&2
	exit 1
	;;
esac

# Set default cpu_type, tm_file, tm_p_file and xm_file so it can be
# updated in each machine entry.  Also set default extra_headers for some
# machines.
tm_p_file=
cpu_type=`echo ${target} | sed 's/-.*$//'`
cpu_is_64bit=
case ${target} in
m32c*-*-*)
        cpu_type=m32c
	tmake_file=m32c/t-m32c
	target_has_targetm_common=no
        ;;
aarch64*-*-*)
	cpu_type=aarch64
	extra_headers="arm_fp16.h arm_neon.h arm_bf16.h arm_acle.h arm_sve.h"
	c_target_objs="aarch64-c.o"
	cxx_target_objs="aarch64-c.o"
	d_target_objs="aarch64-d.o"
	extra_objs="aarch64-builtins.o aarch-common.o aarch64-sve-builtins.o aarch64-sve-builtins-shapes.o aarch64-sve-builtins-base.o aarch64-sve-builtins-sve2.o cortex-a57-fma-steering.o aarch64-speculation.o falkor-tag-collision-avoidance.o aarch64-bti-insert.o aarch64-cc-fusion.o"
	target_gtfiles="\$(srcdir)/config/aarch64/aarch64-builtins.c \$(srcdir)/config/aarch64/aarch64-sve-builtins.h \$(srcdir)/config/aarch64/aarch64-sve-builtins.cc"
	target_has_targetm_common=yes
	;;
alpha*-*-*)
	cpu_type=alpha
	extra_options="${extra_options} g.opt"
	;;
amdgcn*)
	cpu_type=gcn
	use_gcc_stdint=wrap
	;;
am33_2.0-*-linux*)
	cpu_type=mn10300
	;;
arc*-*-*)
	cpu_type=arc
	c_target_objs="arc-c.o"
	cxx_target_objs="arc-c.o"
	extra_options="${extra_options} arc/arc-tables.opt g.opt"
	extra_headers="arc-simd.h"
	;;
arm*-*-*)
	cpu_type=arm
	extra_objs="arm-builtins.o aarch-common.o"
	extra_headers="mmintrin.h arm_neon.h arm_acle.h arm_fp16.h arm_cmse.h arm_bf16.h arm_mve_types.h arm_mve.h arm_cde.h"
	target_type_format_char='%'
	c_target_objs="arm-c.o"
	cxx_target_objs="arm-c.o"
	d_target_objs="arm-d.o"
	extra_options="${extra_options} arm/arm-tables.opt"
	target_gtfiles="\$(srcdir)/config/arm/arm-builtins.c"
	;;
avr-*-*)
	cpu_type=avr
	c_target_objs="avr-c.o"
	cxx_target_objs="avr-c.o"
	;;
bfin*-*)
	cpu_type=bfin
	;;
bpf-*-*)
	cpu_type=bpf
	;;
frv*)	cpu_type=frv
	extra_options="${extra_options} g.opt"
	;;
ft32*)	cpu_type=ft32
	target_has_targetm_common=no
	;;
moxie*)	cpu_type=moxie
	target_has_targetm_common=no
	;;
fido-*-*)
	cpu_type=m68k
	extra_headers=math-68881.h
	extra_options="${extra_options} m68k/m68k-tables.opt"
        ;;
i[34567]86-*-*)
	cpu_type=i386
	c_target_objs="i386-c.o"
	cxx_target_objs="i386-c.o"
	d_target_objs="i386-d.o"
	extra_objs="x86-tune-sched.o x86-tune-sched-bd.o x86-tune-sched-atom.o x86-tune-sched-core.o i386-options.o i386-builtins.o i386-expand.o i386-features.o"
	target_gtfiles="\$(srcdir)/config/i386/i386-builtins.c \$(srcdir)/config/i386/i386-expand.c \$(srcdir)/config/i386/i386-options.c"
	extra_options="${extra_options} fused-madd.opt"
	extra_headers="cpuid.h mmintrin.h mm3dnow.h xmmintrin.h emmintrin.h
		       pmmintrin.h tmmintrin.h ammintrin.h smmintrin.h
		       nmmintrin.h bmmintrin.h fma4intrin.h wmmintrin.h
		       immintrin.h x86intrin.h avxintrin.h xopintrin.h
		       ia32intrin.h cross-stdarg.h lwpintrin.h popcntintrin.h
		       lzcntintrin.h bmiintrin.h bmi2intrin.h tbmintrin.h
		       avx2intrin.h avx512fintrin.h fmaintrin.h f16cintrin.h
		       rtmintrin.h xtestintrin.h rdseedintrin.h prfchwintrin.h
		       adxintrin.h fxsrintrin.h xsaveintrin.h xsaveoptintrin.h
		       avx512cdintrin.h avx512erintrin.h avx512pfintrin.h
		       shaintrin.h clflushoptintrin.h xsavecintrin.h
		       xsavesintrin.h avx512dqintrin.h avx512bwintrin.h
		       avx512vlintrin.h avx512vlbwintrin.h avx512vldqintrin.h
		       avx512ifmaintrin.h avx512ifmavlintrin.h avx512vbmiintrin.h
		       avx512vbmivlintrin.h avx5124fmapsintrin.h avx5124vnniwintrin.h
		       avx512vpopcntdqintrin.h clwbintrin.h mwaitxintrin.h
		       clzerointrin.h pkuintrin.h sgxintrin.h cetintrin.h
		       gfniintrin.h cet.h avx512vbmi2intrin.h
		       avx512vbmi2vlintrin.h avx512vnniintrin.h
		       avx512vnnivlintrin.h vaesintrin.h vpclmulqdqintrin.h
		       avx512vpopcntdqvlintrin.h avx512bitalgintrin.h
		       pconfigintrin.h wbnoinvdintrin.h movdirintrin.h
		       waitpkgintrin.h cldemoteintrin.h avx512bf16vlintrin.h
		       avx512bf16intrin.h enqcmdintrin.h serializeintrin.h
		       avx512vp2intersectintrin.h avx512vp2intersectvlintrin.h
		       tsxldtrkintrin.h amxtileintrin.h amxint8intrin.h
		       amxbf16intrin.h x86gprintrin.h uintrintrin.h
		       hresetintrin.h keylockerintrin.h avxvnniintrin.h"
	;;
x86_64-*-*)
	cpu_type=i386
	c_target_objs="i386-c.o"
	cxx_target_objs="i386-c.o"
	d_target_objs="i386-d.o"
	extra_options="${extra_options} fused-madd.opt"
	extra_objs="x86-tune-sched.o x86-tune-sched-bd.o x86-tune-sched-atom.o x86-tune-sched-core.o i386-options.o i386-builtins.o i386-expand.o i386-features.o"
	target_gtfiles="\$(srcdir)/config/i386/i386-builtins.c \$(srcdir)/config/i386/i386-expand.c \$(srcdir)/config/i386/i386-options.c"
	extra_headers="cpuid.h mmintrin.h mm3dnow.h xmmintrin.h emmintrin.h
		       pmmintrin.h tmmintrin.h ammintrin.h smmintrin.h
		       nmmintrin.h bmmintrin.h fma4intrin.h wmmintrin.h
		       immintrin.h x86intrin.h avxintrin.h xopintrin.h
		       ia32intrin.h cross-stdarg.h lwpintrin.h popcntintrin.h
		       lzcntintrin.h bmiintrin.h bmi2intrin.h tbmintrin.h
		       avx2intrin.h avx512fintrin.h fmaintrin.h f16cintrin.h
		       rtmintrin.h xtestintrin.h rdseedintrin.h prfchwintrin.h
		       adxintrin.h fxsrintrin.h xsaveintrin.h xsaveoptintrin.h
		       avx512cdintrin.h avx512erintrin.h avx512pfintrin.h
		       shaintrin.h clflushoptintrin.h xsavecintrin.h
		       xsavesintrin.h avx512dqintrin.h avx512bwintrin.h
		       avx512vlintrin.h avx512vlbwintrin.h avx512vldqintrin.h
		       avx512ifmaintrin.h avx512ifmavlintrin.h avx512vbmiintrin.h
		       avx512vbmivlintrin.h avx5124fmapsintrin.h avx5124vnniwintrin.h
		       avx512vpopcntdqintrin.h clwbintrin.h mwaitxintrin.h
		       clzerointrin.h pkuintrin.h sgxintrin.h cetintrin.h
		       gfniintrin.h cet.h avx512vbmi2intrin.h
		       avx512vbmi2vlintrin.h avx512vnniintrin.h
		       avx512vnnivlintrin.h vaesintrin.h vpclmulqdqintrin.h
		       avx512vpopcntdqvlintrin.h avx512bitalgintrin.h
		       pconfigintrin.h wbnoinvdintrin.h movdirintrin.h
		       waitpkgintrin.h cldemoteintrin.h avx512bf16vlintrin.h
		       avx512bf16intrin.h enqcmdintrin.h serializeintrin.h
		       avx512vp2intersectintrin.h avx512vp2intersectvlintrin.h
		       tsxldtrkintrin.h amxtileintrin.h amxint8intrin.h
		       amxbf16intrin.h x86gprintrin.h uintrintrin.h
		       hresetintrin.h keylockerintrin.h avxvnniintrin.h"
	;;
ia64-*-*)
	extra_headers=ia64intrin.h
	extra_options="${extra_options} g.opt fused-madd.opt"
	;;
hppa*-*-*)
	cpu_type=pa
	;;
lm32*)
	extra_options="${extra_options} g.opt"
	;;
m32r*-*-*)
        cpu_type=m32r
	extra_options="${extra_options} g.opt"
        ;;
m68k-*-*)
	extra_headers=math-68881.h
	extra_options="${extra_options} m68k/m68k-tables.opt"
	;;
microblaze*-*-*)
        cpu_type=microblaze
	extra_options="${extra_options} g.opt"
        ;;
mips*-*-*)
	cpu_type=mips
	d_target_objs="mips-d.o"
	extra_headers="loongson.h loongson-mmiintrin.h msa.h"
	extra_objs="frame-header-opt.o"
	extra_options="${extra_options} g.opt fused-madd.opt mips/mips-tables.opt"
	;;
nds32*)
	cpu_type=nds32
	extra_headers="nds32_intrinsic.h nds32_isr.h nds32_init.inc"
	case ${target} in
	  nds32*-*-linux*)
	    extra_options="${extra_options} nds32/nds32-linux.opt"
	    ;;
	  nds32*-*-elf*)
	    extra_options="${extra_options} nds32/nds32-elf.opt"
	    ;;
	  *)
	    ;;
	esac
	extra_objs="nds32-cost.o nds32-intrinsic.o nds32-isr.o nds32-md-auxiliary.o nds32-pipelines-auxiliary.o nds32-predicates.o nds32-memory-manipulation.o nds32-fp-as-gp.o nds32-relax-opt.o nds32-utils.o"
	;;
nios2-*-*)
	cpu_type=nios2
	extra_options="${extra_options} g.opt"
	;;
nvptx-*-*)
	cpu_type=nvptx
	;;
or1k*-*-*)
	cpu_type=or1k
	;;
powerpc*-*-*)
	cpu_type=rs6000
	extra_objs="rs6000-string.o rs6000-p8swap.o rs6000-logue.o"
	extra_objs="${extra_objs} rs6000-call.o rs6000-pcrel-opt.o"
	extra_headers="ppc-asm.h altivec.h htmintrin.h htmxlintrin.h"
	extra_headers="${extra_headers} bmi2intrin.h bmiintrin.h"
	extra_headers="${extra_headers} xmmintrin.h mm_malloc.h emmintrin.h"
	extra_headers="${extra_headers} mmintrin.h x86intrin.h"
	extra_headers="${extra_headers} pmmintrin.h tmmintrin.h smmintrin.h"
	extra_headers="${extra_headers} ppu_intrinsics.h spu2vmx.h vec_types.h si2vmx.h"
	extra_headers="${extra_headers} amo.h"
	case x$with_cpu in
	    xpowerpc64|xdefault64|x6[23]0|x970|xG5|xpower[3456789]|xpower10|xpower6x|xrs64a|xcell|xa2|xe500mc64|xe5500|xe6500)
		cpu_is_64bit=yes
		;;
	esac
	extra_options="${extra_options} g.opt fused-madd.opt rs6000/rs6000-tables.opt"
	target_gtfiles="$target_gtfiles \$(srcdir)/config/rs6000/rs6000-logue.c \$(srcdir)/config/rs6000/rs6000-call.c"
	target_gtfiles="$target_gtfiles \$(srcdir)/config/rs6000/rs6000-pcrel-opt.c"
	;;
pru-*-*)
	cpu_type=pru
	;;
riscv*)
	cpu_type=riscv
	extra_objs="riscv-builtins.o riscv-c.o riscv-sr.o riscv-shorten-memrefs.o"
	d_target_objs="riscv-d.o"
	;;
rs6000*-*-*)
	extra_options="${extra_options} g.opt fused-madd.opt rs6000/rs6000-tables.opt"
	extra_objs="rs6000-string.o rs6000-p8swap.o rs6000-logue.o"
	extra_objs="${extra_objs} rs6000-call.o rs6000-pcrel-opt.o"
	target_gtfiles="$target_gtfiles \$(srcdir)/config/rs6000/rs6000-logue.c \$(srcdir)/config/rs6000/rs6000-call.c"
	target_gtfiles="$target_gtfiles \$(srcdir)/config/rs6000/rs6000-pcrel-opt.c"
	;;
sparc*-*-*)
	cpu_type=sparc
	c_target_objs="sparc-c.o"
	cxx_target_objs="sparc-c.o"
	d_target_objs="sparc-d.o"
	extra_headers="visintrin.h"
	;;
s390*-*-*)
	cpu_type=s390
	d_target_objs="s390-d.o"
	extra_options="${extra_options} fused-madd.opt"
	extra_headers="s390intrin.h htmintrin.h htmxlintrin.h vecintrin.h"
	;;
# Note the 'l'; we need to be able to match e.g. "shle" or "shl".
sh[123456789lbe]*-*-* | sh-*-*)
	cpu_type=sh
	extra_options="${extra_options} fused-madd.opt"
	extra_objs="${extra_objs} sh_treg_combine.o sh-mem.o sh_optimize_sett_clrt.o"
	;;
v850*-*-*)
	cpu_type=v850
	;;
tic6x-*-*)
	cpu_type=c6x
	extra_headers="c6x_intrinsics.h"
	extra_options="${extra_options} c6x/c6x-tables.opt"
	;;
xtensa*-*-*)
	extra_options="${extra_options} fused-madd.opt"
	;;
tilegx*-*-*)
	cpu_type=tilegx
	;;
tilepro*-*-*)
	cpu_type=tilepro
	;;
esac

tm_file=${cpu_type}/${cpu_type}.h
tm_d_file=${cpu_type}/${cpu_type}.h
if test -f ${srcdir}/config/${cpu_type}/${cpu_type}-protos.h
then
	tm_p_file=${cpu_type}/${cpu_type}-protos.h
	tm_d_file="${tm_d_file} ${cpu_type}/${cpu_type}-protos.h"
fi

extra_modes=
if test -f ${srcdir}/config/${cpu_type}/${cpu_type}-modes.def
then
	extra_modes=${cpu_type}/${cpu_type}-modes.def
fi
if test -f ${srcdir}/config/${cpu_type}/${cpu_type}.opt
then
	extra_options="${extra_options} ${cpu_type}/${cpu_type}.opt"
fi

case ${target} in
aarch64*-*-*)
	tm_p_file="${tm_p_file} arm/aarch-common-protos.h"
	case ${with_abi} in
	"")
		if test "x$with_multilib_list" = xilp32; then
			tm_file="aarch64/biarchilp32.h ${tm_file}"
		else
			tm_file="aarch64/biarchlp64.h ${tm_file}"
		fi
		;;
	ilp32)
		tm_file="aarch64/biarchilp32.h ${tm_file}"
		;;
	lp64)
		tm_file="aarch64/biarchlp64.h ${tm_file}"
		;;
	*)
		echo "Unknown ABI used in --with-abi=$with_abi"
		exit 1
	esac
	;;
i[34567]86-*-*)
	if test "x$with_abi" != x; then
		echo "This target does not support --with-abi."
		exit 1
	fi
	;;
x86_64-*-*)
	case ${with_abi} in
	"")
		if test "x$with_multilib_list" = xmx32; then
			tm_file="i386/biarchx32.h ${tm_file}"
		else
			tm_file="i386/biarch64.h ${tm_file}"
		fi
		;;
	64 | m64)
		tm_file="i386/biarch64.h ${tm_file}"
		;;
	x32 | mx32)
		tm_file="i386/biarchx32.h ${tm_file}"
		;;
	*)
		echo "Unknown ABI used in --with-abi=$with_abi"
		exit 1
	esac
	;;
arm*-*-*)
	tm_p_file="arm/arm-flags.h ${tm_p_file} arm/aarch-common-protos.h"
	;;
esac

# On a.out targets, we need to use collect2.
case ${target} in
*-*-*aout*)
	use_collect2=yes
	;;
esac

# Common C libraries.
tm_defines="$tm_defines LIBC_GLIBC=1 LIBC_UCLIBC=2 LIBC_BIONIC=3 LIBC_MUSL=4"

# 32-bit x86 processors supported by --with-arch=.  Each processor
# MUST be separated by exactly one space.
x86_archs="athlon athlon-4 athlon-fx athlon-mp athlon-tbird \
athlon-xp k6 k6-2 k6-3 geode c3 c3-2 winchip-c6 winchip2 i386 i486 \
i586 i686 pentium pentium-m pentium-mmx pentium2 pentium3 pentium3m \
pentium4 pentium4m pentiumpro prescott lakemont samuel-2 nehemiah \
c7 esther"

# 64-bit x86 processors supported by --with-arch=.  Each processor
# MUST be separated by exactly one space.
x86_64_archs="amdfam10 athlon64 athlon64-sse3 barcelona bdver1 bdver2 \
bdver3 bdver4 znver1 znver2 znver3 btver1 btver2 k8 k8-sse3 opteron \
opteron-sse3 nocona core2 corei7 corei7-avx core-avx-i core-avx2 atom \
slm nehalem westmere sandybridge ivybridge haswell broadwell bonnell \
silvermont knl knm skylake-avx512 cannonlake icelake-client icelake-server \
skylake goldmont goldmont-plus tremont cascadelake tigerlake cooperlake \
sapphirerapids alderlake eden-x2 nano nano-1000 nano-2000 nano-3000 \
nano-x2 eden-x4 nano-x4 x86-64 x86-64-v2 x86-64-v3 x86-64-v4 native"

# Additional x86 processors supported by --with-cpu=.  Each processor
# MUST be separated by exactly one space.
x86_cpus="generic intel"

# Common parts for widely ported systems.
case ${target} in
*-*-darwin*)
  tmake_file="t-darwin "
  tm_file="${tm_file} darwin.h"
  darwin_os=`echo ${target} | sed 's/.*darwin\([0-9.]*\).*$/\1/'`
  darwin_maj=`expr "$darwin_os" : '\([0-9]*\).*'`
  macos_min=`expr "$darwin_os" : '[0-9]*\.\([0-9]*\).*'`
  macos_maj=10
  if test x"${macos_min}" = x; then
    macos_min=0
  fi
  def_ld64=85.2
  case ${target} in
      # Darwin 4 to 19 correspond to macOS 10.0 to 10.15
      *-*-darwin[4-9]* | *-*-darwin1[0-9]*)
        macos_min=`expr $darwin_maj - 4`
        ;;
      *-*-darwin20*)
        # Darwin 20 corresponds to macOS 11.
        macos_maj=11
        def_ld64=609.0
        ;;
      *-*-darwin)
        case ${cpu_type} in
          aarch64) macos_maj=11 ;;
          x86_64) macos_min=6 ;;
          *)  macos_min=5 ;;
          esac
          case ${host} in
            *-*-darwin*) tm_defines="$tm_defines DARWIN_USE_KERNEL_VERS" ;;
            *)
              # If configuring a cross-compiler then we will have set some
              # default above, but it is probably not what was intended.
              echo "Warning: Using ${target} is only suitable for Darwin hosts" 1>&2
              echo "configure with an explicit target version" 1>&2
              ;;
          esac
        ;;
      *)
        echo "Error: configuring for an unreleased macOS version ${target}" 1>&2
        exit 1
        ;;
  esac
  tm_defines="$tm_defines DEF_MIN_OSX_VERSION=\\\"${macos_maj}.${macos_min}\\\""
  tm_defines="$tm_defines DEF_LD64=\\\"${def_ld64}\\\""
  tm_file="${tm_file} ${cpu_type}/darwin.h"
  tm_p_file="${tm_p_file} darwin-protos.h"
  target_gtfiles="$target_gtfiles \$(srcdir)/config/darwin.c"
  extra_options="${extra_options} darwin.opt"
  c_target_objs="${c_target_objs} darwin-c.o"
  cxx_target_objs="${cxx_target_objs} darwin-c.o"
  d_target_objs="${d_target_objs} darwin-d.o"
  fortran_target_objs="darwin-f.o"
  target_has_targetcm=yes
  target_has_targetdm=yes
  extra_objs="${extra_objs} darwin.o"
  extra_gcc_objs="darwin-driver.o"
  default_use_cxa_atexit=yes
  use_gcc_stdint=wrap
  case ${enable_threads} in
    "" | yes | posix) thread_file='posix' ;;
  esac
  ;;
*-*-dragonfly*)
  gas=yes
  gnu_ld=yes
  tmake_file="t-slibgcc"
  case ${enable_threads} in
    "" | yes | posix)
      thread_file='posix'
      ;;
    no | single)
      # Let these non-posix thread selections fall through if requested
      ;;
    *)
      echo 'Unknown thread configuration for DragonFly BSD'
      exit 1
      ;;
  esac
  extra_options="$extra_options rpath.opt dragonfly.opt"
  default_use_cxa_atexit=yes
  use_gcc_stdint=wrap
  d_target_objs="${d_target_objs} dragonfly-d.o"
  tmake_file="${tmake_file} t-dragonfly"
  target_has_targetdm=yes
  ;;
*-*-freebsd*)
  # This is the generic ELF configuration of FreeBSD.  Later
  # machine-specific sections may refine and add to this
  # configuration.
  #
  # Due to tm_file entry ordering issues that vary between cpu
  # architectures, we only define fbsd_tm_file to allow the
  # machine-specific section to dictate the final order of all
  # entries of tm_file with the minor exception that components
  # of the tm_file set here will always be of the form:
  #
  # freebsd<version_number>.h [freebsd-<conf_option>.h ...] freebsd-spec.h freebsd.h
  #
  # The machine-specific section should not tamper with this
  # ordering but may order all other entries of tm_file as it
  # pleases around the provided core setting.
  gas=yes
  gnu_ld=yes
  fbsd_major=`echo ${target} | sed -e 's/.*freebsd//g' | sed -e 's/\..*//g'`
  if test "$fbsd_major" = ""; then
    echo "Specify the major version number of the targeted FreeBSD release"
    echo "like this: --target=amd64-unknown-freebsd10.1"
    exit 1
  fi
  tm_defines="${tm_defines} FBSD_MAJOR=${fbsd_major}"
  tmake_file="t-slibgcc"
  case ${enable_threads} in
    no)
      fbsd_tm_file="${fbsd_tm_file} freebsd-nthr.h"
      ;;
    "" | yes | posix)
      thread_file='posix'
      ;;
    *)
      echo 'Unknown thread configuration for FreeBSD'
      exit 1
      ;;
  esac
  fbsd_tm_file="${fbsd_tm_file} freebsd-spec.h freebsd.h freebsd-stdint.h"
  extra_options="$extra_options rpath.opt freebsd.opt"
  case ${target} in
    *-*-freebsd[345].*)
      :;;
    *)
      default_use_cxa_atexit=yes;;
  esac
  use_gcc_stdint=wrap
  d_target_objs="${d_target_objs} freebsd-d.o"
  tmake_file="${tmake_file} t-freebsd"
  target_has_targetdm=yes
  ;;
*-*-fuchsia*)
  native_system_header_dir=/include
  ;;
*-*-linux* | frv-*-*linux* | *-*-kfreebsd*-gnu | *-*-gnu* | *-*-kopensolaris*-gnu | *-*-uclinuxfdpiceabi)
  extra_options="$extra_options gnu-user.opt"
  gas=yes
  gnu_ld=yes
  case ${enable_threads} in
    "" | yes | posix) thread_file='posix' ;;
  esac
  tmake_file="t-slibgcc"
  case $target in
    *-*-linux* | frv-*-*linux* | *-*-kfreebsd*-gnu | *-*-kopensolaris*-gnu)
      :;;
    *-*-gnu*)
      native_system_header_dir=/include
      ;;
  esac
  # Linux C libraries selection switch: glibc / uclibc / bionic.
  # uclibc and bionic aren't usable for GNU/Hurd and neither for GNU/k*BSD.
  case $target in
    *linux*)
      tm_p_file="${tm_p_file} linux-protos.h"
      tmake_file="${tmake_file} t-linux"
      extra_objs="${extra_objs} linux.o"
      extra_options="${extra_options} linux.opt"
      ;;
  esac
  case $target in
    *-*-*android*)
      tm_defines="$tm_defines DEFAULT_LIBC=LIBC_BIONIC"
      ;;
    *-*-*uclibc* | *-*-uclinuxfdpiceabi)
      tm_defines="$tm_defines DEFAULT_LIBC=LIBC_UCLIBC"
      ;;
    *-*-*musl*)
      tm_defines="$tm_defines DEFAULT_LIBC=LIBC_MUSL"
      ;;
    *)
      tm_defines="$tm_defines DEFAULT_LIBC=LIBC_GLIBC"
      ;;
  esac
  # Assume that glibc or uClibc or Bionic are being used and so __cxa_atexit
  # is provided.
  default_use_cxa_atexit=yes
  use_gcc_tgmath=no
  use_gcc_stdint=wrap
  # Enable compilation for Android by default for *android* targets.
  case $target in
    *-*-*android*)
      tm_defines="$tm_defines ANDROID_DEFAULT=1"
      ;;
    *)
      tm_defines="$tm_defines ANDROID_DEFAULT=0"
      ;;
  esac
  c_target_objs="${c_target_objs} glibc-c.o"
  cxx_target_objs="${cxx_target_objs} glibc-c.o"
  d_target_objs="${d_target_objs} glibc-d.o"
  tmake_file="${tmake_file} t-glibc"
  target_has_targetcm=yes
  target_has_targetdm=yes
  ;;
*-*-netbsd*)
  tm_p_file="${tm_p_file} netbsd-protos.h"
  tmake_file="t-netbsd t-slibgcc"
  extra_objs="${extra_objs} netbsd.o"
  d_target_objs="${d_target_objs} netbsd-d.o"
  gas=yes
  gnu_ld=yes
  use_gcc_stdint=wrap
  case ${enable_threads} in
    "" | yes | posix) thread_file='posix' ;;
  esac
  nbsd_tm_file="netbsd.h netbsd-stdint.h netbsd-elf.h"
  default_use_cxa_atexit=yes
  target_has_targetdm=yes
  case ${target} in
    arm*-* | i[34567]86-* | powerpc*-* | sparc*-* | x86_64-*)
      default_gnu_indirect_function=yes
      ;;
  esac
  ;;
*-*-openbsd*)
  tmake_file="t-openbsd"
  case ${enable_threads} in
    yes)
      thread_file='posix'
      ;;
  esac
  case ${target} in
    *-*-openbsd4.[3-9]|*-*-openbsd[5-9]*)
      default_use_cxa_atexit=yes
      ;;
  esac
  d_target_objs="${d_target_objs} openbsd-d.o"
  target_has_targetdm=yes
  ;;
*-*-phoenix*)
  gas=yes
  gnu_ld=yes
  default_use_cxa_atexit=yes
  ;;
*-*-rtems*)
  case ${enable_threads} in
    "" | yes | rtems) thread_file='rtems' ;;
    posix) thread_file='posix' ;;
    no) ;;
    *)
      echo 'Unknown thread configuration for RTEMS'
      exit 1
      ;;
  esac
  tmake_file="${tmake_file} t-rtems"
  extra_options="${extra_options} rtems.opt"
  default_use_cxa_atexit=yes
  use_gcc_stdint=wrap
  ;;
*-*-uclinux*)
  extra_options="$extra_options gnu-user.opt"
  use_gcc_stdint=wrap
  case ${enable_threads} in
    "" | yes | posix) thread_file='posix' ;;
  esac
  tm_defines="$tm_defines DEFAULT_LIBC=LIBC_UCLIBC SINGLE_LIBC"
  ;;
*-*-rdos*)
  use_gcc_stdint=wrap
  ;;
*-*-solaris2*)
  # i?86-*-solaris2* needs to insert headers between cpu default and
  # Solaris 2 specific ones.
  sol2_tm_file_head="dbxelf.h elfos.h ${cpu_type}/sysv4.h"
  sol2_tm_file_tail="${cpu_type}/sol2.h sol2.h"
  sol2_tm_file="${sol2_tm_file_head} ${sol2_tm_file_tail}"
  case ${target} in
    *-*-solaris2.1[1-9]*)
      # __cxa_atexit was introduced in Solaris 11.4.
      default_use_cxa_atexit=yes
      ;;
  esac
  use_gcc_stdint=wrap
  if test x$gnu_ld = xyes; then
    tm_file="usegld.h ${tm_file}"
  fi
  if test x$gas = xyes; then
    tm_file="usegas.h ${tm_file}"
  fi
  tm_p_file="${tm_p_file} sol2-protos.h"
  tmake_file="${tmake_file} t-sol2 t-slibgcc"
  c_target_objs="${c_target_objs} sol2-c.o"
  cxx_target_objs="${cxx_target_objs} sol2-c.o sol2-cxx.o"
  d_target_objs="${d_target_objs} sol2-d.o"
  extra_objs="${extra_objs} sol2.o sol2-stubs.o"
  extra_options="${extra_options} sol2.opt"
  case ${enable_threads}:${have_pthread_h}:${have_thread_h} in
    "":yes:* | yes:yes:* )
      thread_file=posix
      ;;
  esac
  target_has_targetdm=yes
  ;;
*-*-*vms*)
  extra_options="${extra_options} vms/vms.opt"
  xmake_file=vms/x-vms
  tmake_file="vms/t-vms t-slibgcc"
  extra_objs="vms.o"
  target_gtfiles="$target_gtfiles \$(srcdir)/config/vms/vms.c"
  tm_p_file="${tm_p_file} vms/vms-protos.h"
  xm_file="vms/xm-vms.h"
  c_target_objs="vms-c.o"
  cxx_target_objs="vms-c.o"
  fortran_target_objs="vms-f.o"
  use_gcc_stdint=provide
  tm_file="${tm_file} vms/vms-stdint.h"
  if test x$gnu_ld != xyes; then
    # Build wrappers for native case.
    extra_programs="ld\$(exeext) ar\$(exeext)"
    tmake_file="$tmake_file vms/t-vmsnative"
  fi
  ;;
*-*-vxworks*)
  tmake_file=t-vxworks
  xm_defines=POSIX

  extra_options="${extra_options} vxworks.opt"
  extra_objs="$extra_objs vxworks.o"

  c_target_objs="${c_target_objs} vxworks-c.o"
  cxx_target_objs="${cxx_target_objs} vxworks-c.o"
  extra_headers="${extra_headers} ../vxworks/vxworks-predef.h"
  target_has_targetcm="yes"

  # This private header exposes a consistent interface for checks on
  # the VxWorks version our runtime header files need to perform, based on
  # what the system headers adverstise:

  extra_headers="${extra_headers} ../vxworks/_vxworks-versions.h"

  # Starting from VxWorks 7, the system comes with a Dinkumware
  # environment which requires the inclusion of "yvals.h" before other
  # system headers.  We provide wrapped versions of a few headers to
  # accomodate such constraints:

  extra_headers="${extra_headers} ../vxworks/_yvals.h"
  extra_headers="${extra_headers} ../vxworks/_yvals-wrapper.h"

  extra_headers="${extra_headers} ../vxworks/math.h ../vxworks/complex.h"
  extra_headers="${extra_headers} ../vxworks/inttypes.h ../vxworks/setjmp.h"

  # We provide stdint.h ...

  tm_file="${tm_file} vxworks-stdint.h"

  # .. only through the yvals conditional wrapping mentioned above
  # to abide by the VxWorks 7 expectations.  The final copy is performed
  # explicitly by a t-vxworks Makefile rule.

  use_gcc_stdint=none
  extra_headers="${extra_headers} ../../ginclude/stdint-gcc.h"

  case ${enable_threads} in
    no) ;;
    "" | yes | vxworks) thread_file='vxworks' ;;
    *) echo 'Unknown thread configuration for VxWorks'; exit 1 ;;
  esac

  # A few common macro definitions conveying general characteristics
  # of the configuration at hand. Note that by VxWorks 7, we mean the
  # the SR6xx major update or beyond in vendor parlance:

  case $target in
    *-*-vxworks7*)
      tm_defines="$tm_defines TARGET_VXWORKS7=1"
      ;;
  esac
  case $target in
    *64-*-vxworks*)
      tm_defines="$tm_defines TARGET_VXWORKS64=1"
      ;;
  esac

  # Then a few build configuration controls for VxWorks 7, which
  # has specificities on top of which we aim to provide more complete
  # C++ support:

  case $target in
    *-*-vxworks7*)
      # VxWorks 7 always has init/fini_array support and it is simpler to
      # just leverage this, sticking to what the system toolchain does:
      gcc_cv_initfini_array=yes
      ;;
  esac
  ;;
*-*-elf|arc*-*-elf*)
  # Assume that newlib is being used and so __cxa_atexit is provided.
  default_use_cxa_atexit=yes
  use_gcc_stdint=wrap
  ;;
esac

case ${target} in
aarch64*-*-elf | aarch64*-*-fuchsia* | aarch64*-*-rtems*)
	tm_file="${tm_file} dbxelf.h elfos.h newlib-stdint.h"
	tm_file="${tm_file} aarch64/aarch64-elf.h aarch64/aarch64-errata.h aarch64/aarch64-elf-raw.h"
	tmake_file="${tmake_file} aarch64/t-aarch64"
	case $target in
	aarch64-*-elf*)
		use_gcc_stdint=wrap
		;;
        aarch64-*-fuchsia*)
                tm_file="${tm_file} fuchsia.h"
                ;;
	aarch64-*-rtems*)
		tm_file="${tm_file} aarch64/rtems.h rtems.h"
		;;
	esac
	case $target in
	aarch64_be-*)
		tm_defines="${tm_defines} TARGET_BIG_ENDIAN_DEFAULT=1"
		;;
	esac
	aarch64_multilibs="${with_multilib_list}"
	if test "$aarch64_multilibs" = "default"; then
		aarch64_multilibs="lp64,ilp32"
	fi
	aarch64_multilibs=`echo $aarch64_multilibs | sed -e 's/,/ /g'`
	for aarch64_multilib in ${aarch64_multilibs}; do
		case ${aarch64_multilib} in
		ilp32 | lp64 )
			TM_MULTILIB_CONFIG="${TM_MULTILIB_CONFIG},${aarch64_multilib}"
			;;
		*)
			echo "--with-multilib-list=${aarch64_multilib} not supported."
			exit 1
		esac
	done
	TM_MULTILIB_CONFIG=`echo $TM_MULTILIB_CONFIG | sed 's/^,//'`
	;;
aarch64*-*-freebsd*)
	tm_file="${tm_file} dbxelf.h elfos.h ${fbsd_tm_file}"
	tm_file="${tm_file} aarch64/aarch64-elf.h aarch64/aarch64-errata.h aarch64/aarch64-freebsd.h"
	tmake_file="${tmake_file} aarch64/t-aarch64 aarch64/t-aarch64-freebsd"
	tm_defines="${tm_defines}  TARGET_DEFAULT_ASYNC_UNWIND_TABLES=1"
	;;
aarch64*-*-netbsd*)
	tm_file="${tm_file} dbxelf.h elfos.h ${nbsd_tm_file}"
	tm_file="${tm_file} aarch64/aarch64-elf.h aarch64/aarch64-errata.h aarch64/aarch64-netbsd.h"
	tmake_file="${tmake_file} aarch64/t-aarch64 aarch64/t-aarch64-netbsd"
	extra_options="${extra_options} netbsd.opt netbsd-elf.opt"
	;;
aarch64*-*-linux*)
	tm_file="${tm_file} dbxelf.h elfos.h gnu-user.h linux.h glibc-stdint.h"
	tm_file="${tm_file} aarch64/aarch64-elf.h aarch64/aarch64-errata.h aarch64/aarch64-linux.h"
	tmake_file="${tmake_file} aarch64/t-aarch64 aarch64/t-aarch64-linux"
	tm_defines="${tm_defines}  TARGET_DEFAULT_ASYNC_UNWIND_TABLES=1"
	case $target in
	aarch64_be-*)
		tm_defines="${tm_defines} TARGET_BIG_ENDIAN_DEFAULT=1"
		;;
	esac
	aarch64_multilibs="${with_multilib_list}"
	if test "$aarch64_multilibs" = "default"; then
		# TODO: turn on ILP32 multilib build after its support is mature.
		# aarch64_multilibs="lp64,ilp32"
		aarch64_multilibs="lp64"
	fi
	aarch64_multilibs=`echo $aarch64_multilibs | sed -e 's/,/ /g'`
	for aarch64_multilib in ${aarch64_multilibs}; do
		case ${aarch64_multilib} in
		ilp32 | lp64 )
			TM_MULTILIB_CONFIG="${TM_MULTILIB_CONFIG},${aarch64_multilib}"
			;;
		*)
			echo "--with-multilib-list=${aarch64_multilib} not supported."
			exit 1
		esac
	done
	TM_MULTILIB_CONFIG=`echo $TM_MULTILIB_CONFIG | sed 's/^,//'`
	;;
aarch64*-wrs-vxworks*)
        tm_file="${tm_file} elfos.h aarch64/aarch64-elf.h"
        tm_file="${tm_file} vx-common.h vxworks.h aarch64/aarch64-vxworks.h"
        tmake_file="${tmake_file} aarch64/t-aarch64 aarch64/t-aarch64-vxworks"
        ;;
alpha*-*-linux*)
	tm_file="elfos.h ${tm_file} alpha/elf.h alpha/linux.h alpha/linux-elf.h glibc-stdint.h"
	tmake_file="${tmake_file} alpha/t-linux alpha/t-alpha"
	extra_options="${extra_options} alpha/elf.opt"
	;;
alpha*-*-netbsd*)
	tm_file="elfos.h ${tm_file} ${nbsd_tm_file} alpha/elf.h alpha/netbsd.h"
	tmake_file="${tmake_file} alpha/t-alpha"
	extra_options="${extra_options} netbsd.opt netbsd-elf.opt \
		       alpha/elf.opt"
	;;
alpha*-*-openbsd*)
	tm_defines="${tm_defines} OBSD_HAS_DECLARE_FUNCTION_NAME OBSD_HAS_DECLARE_FUNCTION_SIZE OBSD_HAS_DECLARE_OBJECT"
	tm_file="elfos.h alpha/alpha.h alpha/elf.h openbsd.h openbsd-stdint.h alpha/openbsd.h openbsd-libpthread.h"
	tmake_file="${tmake_file} alpha/t-alpha"
	extra_options="${extra_options} openbsd.opt alpha/elf.opt"
	# default x-alpha is only appropriate for dec-osf.
	;;
alpha*-dec-*vms*)
	tm_file="${tm_file} vms/vms.h alpha/vms.h"
	tmake_file="${tmake_file} alpha/t-vms alpha/t-alpha"
	;;
arc*-*-elf*)
	tm_file="arc/arc-arch.h dbxelf.h elfos.h newlib-stdint.h arc/elf.h ${tm_file}"
	tmake_file="arc/t-multilib arc/t-arc"
	extra_gcc_objs="driver-arc.o"
	if test "x$with_cpu" != x; then
		tm_defines="${tm_defines} TARGET_CPU_BUILD=PROCESSOR_$with_cpu"
	fi
	if test x${with_endian} = x; then
		case ${target} in
		arc*be-*-* | arc*eb-*-*)	with_endian=big ;;
		*)				with_endian=little ;;
		esac
	fi
	case ${with_endian} in
	big|little)		;;
	*)	echo "with_endian=${with_endian} not supported."; exit 1 ;;
	esac
	case ${with_endian} in
	big*)	tm_file="arc/big.h ${tm_file}"
	esac
	;;
arc*-*-linux*)
	tm_file="arc/arc-arch.h dbxelf.h elfos.h gnu-user.h linux.h linux-android.h glibc-stdint.h arc/linux.h ${tm_file}"
	tmake_file="${tmake_file} arc/t-multilib-linux arc/t-arc"
	extra_gcc_objs="driver-arc.o"
	if test "x$with_cpu" != x; then
		tm_defines="${tm_defines} TARGET_CPU_BUILD=PROCESSOR_$with_cpu"
	fi
	if test x${with_endian} = x; then
		case ${target} in
		arc*be-*-* | arc*eb-*-*)	with_endian=big ;;
		*)				with_endian=little ;;
		esac
	fi
	case ${with_endian} in
	big|little)		;;
	*)	echo "with_endian=${with_endian} not supported."; exit 1 ;;
	esac
	case ${with_endian} in
	big*)	tm_file="arc/big.h ${tm_file}"
	esac
	# Force .init_array support.  The configure script cannot always
	# automatically detect that GAS supports it, yet we require it.
	gcc_cv_initfini_array=yes
	;;
arm-wrs-vxworks7*)
	# We only support VxWorks 7 now on ARM, post SR600.  Pre SR600
	# VxWorks 7 was transitory and major versions prior to 7 were based
	# on long deprecated ABI, not supported at all any more regardless
	# of VxWorks.
	extra_options="${extra_options} arm/vxworks.opt"
	tmake_file="${tmake_file} arm/t-arm arm/t-vxworks arm/t-bpabi"
	tm_file="elfos.h arm/elf.h arm/bpabi.h arm/aout.h ${tm_file}"
	tm_file="${tm_file} vx-common.h vxworks.h arm/vxworks.h"
	target_cpu_cname="generic-armv7-a"
	need_64bit_hwint=yes
	;;
arm*-*-freebsd*)                # ARM FreeBSD EABI
	tm_file="dbxelf.h elfos.h ${fbsd_tm_file} arm/elf.h"
	case $target in
	arm*b-*-freebsd*)
	    tm_defines="${tm_defines} TARGET_BIG_ENDIAN_DEFAULT=1"
	    ;;
	esac
	tmake_file="${tmake_file} arm/t-arm arm/t-bpabi"
	tm_file="${tm_file} arm/bpabi.h arm/freebsd.h arm/aout.h arm/arm.h"
	case $target in
	armv6*-*-freebsd*)
	    target_cpu_cname="arm1176jzf-s"
            if test $fbsd_major -ge 11; then
               tm_defines="${tm_defines} TARGET_FREEBSD_ARM_HARD_FLOAT=1"
            fi
	    ;;
	armv7*-*-freebsd*)
	    target_cpu_cname="generic-armv7-a"
	    tm_defines="${tm_defines} TARGET_FREEBSD_ARM_HARD_FLOAT=1"
	    ;;
	*)
	    target_cpu_cname="arm9"
	    ;;
	esac
	with_tls=${with_tls:-gnu}
	;;
arm*-*-netbsdelf*)
	target_cpu_cname="strongarm"
	tmake_file="${tmake_file} arm/t-arm"
	tm_file="dbxelf.h elfos.h ${nbsd_tm_file} arm/elf.h"
	extra_options="${extra_options} netbsd.opt netbsd-elf.opt"
	case ${target} in
	arm*eb-*) tm_defines="${tm_defines} TARGET_BIG_ENDIAN_DEFAULT=1" ;;
	esac
	case ${target} in
	arm*-*-netbsdelf-*eabi*)
	    tm_file="$tm_file arm/bpabi.h arm/netbsd-elf.h arm/netbsd-eabi.h"
	    tmake_file="$tmake_file arm/t-bpabi arm/t-netbsdeabi"
	    ;;
	*)
	    tm_file="$tm_file arm/netbsd-elf.h"
	    tmake_file="$tmake_file arm/t-netbsd"
	    ;;
	esac
	tm_file="${tm_file} arm/aout.h arm/arm.h"
	case ${target} in
	arm*-*-netbsdelf-*eabihf*)
	    # Hard-float requires at least Arm v5te
	    target_cpu_cname="arm10e"
	    tm_defines="${tm_defines} TARGET_DEFAULT_FLOAT_ABI=ARM_FLOAT_ABI_HARD"
	    ;;
	esac
	case ${target} in
	armv6*) target_cpu_cname="arm1176jzf-s";;
	armv7*) target_cpu_cname="generic-armv7-a";;
	esac
	;;
arm*-*-linux-* | arm*-*-uclinuxfdpiceabi)
	tm_file="dbxelf.h elfos.h gnu-user.h linux.h linux-android.h glibc-stdint.h arm/elf.h arm/linux-gas.h arm/linux-elf.h"
	extra_options="${extra_options} linux-android.opt"
	case $target in
	arm*b-*-linux*)
	    tm_defines="${tm_defines} TARGET_BIG_ENDIAN_DEFAULT=1"
	    ;;
	esac
	tmake_file="${tmake_file} arm/t-arm arm/t-arm-elf arm/t-bpabi arm/t-linux-eabi"
	tm_file="$tm_file arm/bpabi.h arm/linux-eabi.h arm/aout.h arm/arm.h"
	case $target in
	arm*-*-uclinuxfdpiceabi)
	    tm_file="$tm_file arm/uclinuxfdpiceabi.h"
	    ;;
	esac
	# Generation of floating-point instructions requires at least ARMv5te.
	if [ "$with_float" = "hard" -o "$with_float" = "softfp" ] ; then
	    target_cpu_cname="arm10e"
	else
	    target_cpu_cname="arm10tdmi"
	fi
	# Define multilib configuration for arm-linux-androideabi.
	case ${target} in
	*-androideabi)
	    tmake_file="$tmake_file arm/t-linux-androideabi"
	    ;;
	esac
	# The EABI requires the use of __cxa_atexit.
	default_use_cxa_atexit=yes
	with_tls=${with_tls:-gnu}
	;;
arm*-*-uclinux*eabi*)		# ARM ucLinux
	tm_file="dbxelf.h elfos.h arm/unknown-elf.h arm/elf.h arm/linux-gas.h arm/uclinux-elf.h glibc-stdint.h"
	tmake_file="${tmake_file} arm/t-arm arm/t-arm-elf arm/t-bpabi"
	tm_file="$tm_file arm/bpabi.h arm/uclinux-eabi.h arm/aout.h arm/arm.h"
	target_cpu_cname="arm7tdmi"
	# The EABI requires the use of __cxa_atexit.
	default_use_cxa_atexit=yes
	;;
arm*-*-phoenix*)
	tm_file="elfos.h arm/unknown-elf.h arm/elf.h arm/bpabi.h"
	tm_file="${tm_file} newlib-stdint.h phoenix.h"
	tm_file="${tm_file} arm/aout.h arm/arm.h"
	tmake_file="${tmake_file} arm/t-arm arm/t-bpabi arm/t-phoenix"
	target_cpu_cname="arm7tdmi"
	;;
arm*-*-eabi* | arm*-*-symbianelf* | arm*-*-rtems* | arm*-*-fuchsia*)
	case ${target} in
	arm*eb-*-eabi*)
	  tm_defines="${tm_defines} TARGET_BIG_ENDIAN_DEFAULT=1"
	esac
	default_use_cxa_atexit=yes
	tm_file="dbxelf.h elfos.h arm/unknown-elf.h arm/elf.h arm/bpabi.h"
	tmake_file="${tmake_file} arm/t-arm arm/t-arm-elf"
	target_cpu_cname="arm7tdmi"
	case ${target} in
	arm*-*-eabi*)
	  tm_file="$tm_file newlib-stdint.h"
	  tmake_file="${tmake_file} arm/t-bpabi"
	  use_gcc_stdint=wrap
	  ;;
	arm*-*-fuchsia*)
	  tm_file="${tm_file} fuchsia.h arm/fuchsia-elf.h glibc-stdint.h"
	  tmake_file="${tmake_file} arm/t-bpabi arm/t-fuchsia"
	  target_cpu_cname="generic-armv7-a"
	  ;;
	arm*-*-rtems*)
	  tm_file="${tm_file} arm/rtems.h rtems.h newlib-stdint.h"
	  tmake_file="${tmake_file} arm/t-bpabi arm/t-rtems"
	  ;;
	arm*-*-symbianelf*)
	  tm_file="${tm_file} arm/symbian.h"
	  # We do not include t-bpabi for Symbian OS because the system
	  # provides its own implementation of the BPABI functions.
	  tmake_file="${tmake_file} arm/t-symbian"
	  target_cpu_cname="arm10tdmi"
	  ;;
	esac
	tm_file="${tm_file} arm/aout.h arm/arm.h"
	;;
avr-*-*)
	tm_file="elfos.h avr/elf.h avr/avr-arch.h avr/avr.h avr/specs.h dbxelf.h avr/avr-stdint.h"
	if test x${with_avrlibc} != xno; then
	    tm_file="${tm_file} ${cpu_type}/avrlibc.h"
	    tm_defines="${tm_defines} WITH_AVRLIBC"
	fi
	# Work out avr_double_comparison which is 2 or 3 and is used in
	# target hook FLOAT_LIB_COMPARE_RETURNS_BOOL to determine whether
	# DFmode comparisons return 3-state or 2-state results.
	case y${with_double_comparison} in
	    y | ytristate)
		avr_double_comparison=3
		;;
	    ybool | ylibf7)
		avr_double_comparison=2
		;;
	    *)
		echo "Error: --with-double-comparison= can only be used with: 'tristate', 'bool', 'libf7'" 1>&2
		exit 1
		;;
	esac
	case "y${with_libf7}" in
	    yno)
		# avr_double_comparison as set above.
		;;
	    ylibgcc)
		avr_double_comparison=2
		tm_defines="${tm_defines} WITH_LIBF7_LIBGCC"
		;;
	    y | yyes | ymath-symbols)
		avr_double_comparison=2
		tm_defines="${tm_defines} WITH_LIBF7_LIBGCC"
		tm_defines="${tm_defines} WITH_LIBF7_MATH"
		tm_defines="${tm_defines} WITH_LIBF7_MATH_SYMBOLS"
		;;
	    ymath)
		avr_double_comparison=2
		tm_defines="${tm_defines} WITH_LIBF7_LIBGCC"
		tm_defines="${tm_defines} WITH_LIBF7_MATH"
		;;
	    *)
		echo "Error: --with-libf7=${with_libf7} but can only be used with: 'libgcc', 'math', 'math-symbols', 'yes', 'no'" 1>&2
		exit 1
		;;
	esac
	tm_defines="${tm_defines} WITH_DOUBLE_COMPARISON=${avr_double_comparison}"
	case y${with_double} in
	    y32)
		avr_double=32
		tm_defines="${tm_defines} HAVE_DOUBLE32"
		;;
	    y64)
		avr_double=64
		tm_defines="${tm_defines} HAVE_DOUBLE64"
		;;
	    y64,32)
		avr_double=64
		avr_double_multilib=1
		tm_defines="${tm_defines} HAVE_DOUBLE32"
		tm_defines="${tm_defines} HAVE_DOUBLE64"
		tm_defines="${tm_defines} HAVE_DOUBLE_MULTILIB"
		;;
	    y | y32,64)
		avr_double=32
		avr_double_multilib=1
		tm_defines="${tm_defines} HAVE_DOUBLE32"
		tm_defines="${tm_defines} HAVE_DOUBLE64"
		tm_defines="${tm_defines} HAVE_DOUBLE_MULTILIB"
		;;
	    *)
		echo "Error: --with-double= can only be used with: '32', '32,64', '64,32', '64'" 1>&2
		exit 1
		;;
	esac
	case y${with_long_double} in
	    y32)
		avr_long_double=32
		tm_defines="${tm_defines} HAVE_LONG_DOUBLE32"
		;;
	    y64)
		avr_long_double=64
		tm_defines="${tm_defines} HAVE_LONG_DOUBLE64"
		;;
	    y | y64,32)
		avr_long_double=64
		avr_long_double_multilib=1
		tm_defines="${tm_defines} HAVE_LONG_DOUBLE32"
		tm_defines="${tm_defines} HAVE_LONG_DOUBLE64"
		tm_defines="${tm_defines} HAVE_LONG_DOUBLE_MULTILIB"
		;;
	    y32,64)
		avr_long_double=32
		avr_long_double_multilib=1
		tm_defines="${tm_defines} HAVE_LONG_DOUBLE32"
		tm_defines="${tm_defines} HAVE_LONG_DOUBLE64"
		tm_defines="${tm_defines} HAVE_LONG_DOUBLE_MULTILIB"
		;;
	    ydouble)
		avr_long_double=${avr_double}
		tm_defines="${tm_defines} HAVE_LONG_DOUBLE_IS_DOUBLE"
		if test y${avr_double_multilib} = y1; then
		    tm_defines="${tm_defines} HAVE_LONG_DOUBLE32"
		    tm_defines="${tm_defines} HAVE_LONG_DOUBLE64"
		else
		    tm_defines="${tm_defines} HAVE_LONG_DOUBLE${avr_long_double}"
		fi
		;;
	    *)
		echo "Error: --with-long_double= can only be used with: '32', '32,64', '64,32', '64', 'double'" 1>&2
		exit 1
		;;
	esac
	if test ${avr_long_double}x${avr_long_double_multilib}y${avr_double_multilib}z = 32xy1z; then
	    if test y${with_long_double} != ydouble; then
		echo "Error: --with-double=${with_double} requests a multilib for double, but long double is always 32 bits wide due to --with-long-double=${with_long_double}" 1>&2
		exit 1
	    fi
	fi
	if test ${avr_double}x${avr_long_double_multilib}y${avr_double_multilib}z = 64x1yz; then
	    echo "Error: --with-long-double=${with_long_double} requests a multilib for long double, but double is always 64 bits wide due to --with-double=64" 1>&2
	    exit 1
	fi
	if test y${avr_double}${avr_long_double} = y6432; then
	    echo "Error: double default of 64 bits from --with-double=${with_double} conflicts with default of 32 bits for long double from --with-long-double=${with_long_double}" 1>&2
	    exit 1
	fi
	tm_defines="${tm_defines} WITH_DOUBLE${avr_double}"
	tm_defines="${tm_defines} WITH_LONG_DOUBLE${avr_long_double}"
	tmake_file="${tmake_file} avr/t-avr avr/t-multilib"
	use_gcc_stdint=wrap
	extra_gcc_objs="driver-avr.o avr-devices.o"
	extra_objs="avr-devices.o avr-log.o"
	;;
bfin*-elf*)
	tm_file="${tm_file} dbxelf.h elfos.h newlib-stdint.h bfin/elf.h"
	tmake_file=bfin/t-bfin-elf
	use_collect2=no
	;;
bfin*-uclinux*)
	tm_file="${tm_file} dbxelf.h elfos.h bfin/elf.h gnu-user.h linux.h glibc-stdint.h bfin/uclinux.h"
	tmake_file=bfin/t-bfin-uclinux
	use_collect2=no
	;;
bfin*-linux-uclibc*)
	tm_file="${tm_file} dbxelf.h elfos.h bfin/elf.h gnu-user.h linux.h glibc-stdint.h bfin/linux.h ./linux-sysroot-suffix.h"
	tmake_file="${tmake_file} bfin/t-bfin-linux"
	use_collect2=no
	;;
bfin*-rtems*)
	tm_file="${tm_file} dbxelf.h elfos.h bfin/elf.h bfin/rtems.h rtems.h newlib-stdint.h"
	tmake_file="${tmake_file} bfin/t-rtems"
	;;
bfin*-*)
	tm_file="${tm_file} dbxelf.h elfos.h newlib-stdint.h bfin/elf.h"
	use_collect2=no
	use_gcc_stdint=wrap
	;;
bpf-*-*)
        tm_file="elfos.h ${tm_file}"
        tmake_file="${tmake_file} bpf/t-bpf"
        use_collect2=no
        extra_headers="bpf-helpers.h"
        use_gcc_stdint=provide
        ;;
cr16-*-elf)
        tm_file="elfos.h ${tm_file} newlib-stdint.h"
        tmake_file="${tmake_file} cr16/t-cr16 "
        use_collect2=no
        ;;
cris-*-elf | cris-*-none)
	tm_file="dbxelf.h elfos.h newlib-stdint.h ${tm_file}"
	tmake_file="cris/t-cris cris/t-elfmulti"
	gas=yes
	extra_options="${extra_options} cris/elf.opt"
	use_gcc_stdint=wrap
	;;
csky-*-*)
	if test x${with_endian} != x; then
	    case ${with_endian} in
		big|little)		;;
		*)
		    echo "with_endian=${with_endian} not supported."
		    exit 1
		    ;;
	    esac
	fi
	if test x${with_float} != x; then
	    case ${with_float} in
		soft | hard) ;;
		*) echo
		    "Unknown floating point type used in --with-float=$with_float"
		    exit 1
		    ;;
	    esac
	fi
	tm_file="csky/csky.h"
	md_file="csky/csky.md"
	out_file="csky/csky.c"
	tm_p_file="${tm_p_file} csky/csky-protos.h"
	extra_options="${extra_options} csky/csky_tables.opt"

	if test x${enable_tpf_debug} = xyes; then
	    tm_defines="${tm_defines} ENABLE_TPF_DEBUG"
	fi

	case ${target} in
	    csky-*-elf*)
		tm_file="dbxelf.h elfos.h newlib-stdint.h ${tm_file} csky/csky-elf.h"
		tmake_file="csky/t-csky csky/t-csky-elf"
		default_use_cxa_atexit=no
		use_gcc_stdint=wrap
		;;
	    csky-*-linux*)
		tm_file="dbxelf.h elfos.h gnu-user.h linux.h glibc-stdint.h ${tm_file} csky/csky-linux-elf.h"
		tmake_file="${tmake_file} csky/t-csky csky/t-csky-linux"

		if test "x${enable_multilib}" = xyes ; then
		    tm_file="$tm_file ./sysroot-suffix.h"
		    tmake_file="${tmake_file} csky/t-sysroot-suffix"
		fi

		case ${target} in
		    csky-*-linux-gnu*)
			tm_defines="$tm_defines DEFAULT_LIBC=LIBC_GLIBC"
			# Force .init_array support.  The configure script cannot always
			# automatically detect that GAS supports it, yet we require it.
			gcc_cv_initfini_array=yes
			;;
		    csky-*-linux-uclibc*)
			tm_defines="$tm_defines DEFAULT_LIBC=LIBC_UCLIBC"
			default_use_cxa_atexit=no
			;;
		    *)
			echo "Unknown target $target"
			exit 1
			;;
		esac
		;;
	    *)
		echo "Unknown target $target"
		exit 1
		;;
	esac
	;;
epiphany-*-elf | epiphany-*-rtems*)
	tm_file="${tm_file} dbxelf.h elfos.h"
	tmake_file="${tmake_file} epiphany/t-epiphany"
	case ${target} in
	epiphany-*-rtems*)
	  tm_file="${tm_file} epiphany/rtems.h rtems.h newlib-stdint.h"
	  ;;
	*)
	  tm_file="${tm_file} newlib-stdint.h"
	  ;;
	esac
	extra_options="${extra_options} fused-madd.opt"
	extra_objs="${extra_objs} mode-switch-use.o resolve-sw-modes.o"
	tm_defines="${tm_defines} EPIPHANY_STACK_OFFSET=${with_stack_offset:-8}"
	extra_headers="epiphany_intrinsics.h"
	;;
fr30-*-elf)
	tm_file="dbxelf.h elfos.h newlib-stdint.h ${tm_file}"
	;;
frv-*-elf)
	tm_file="dbxelf.h elfos.h newlib-stdint.h ${tm_file}"
	tmake_file=frv/t-frv
	;;
frv-*-*linux*)
	tm_file="dbxelf.h elfos.h ${tm_file} \
	         gnu-user.h linux.h glibc-stdint.h frv/linux.h"
	tmake_file="${tmake_file} frv/t-frv frv/t-linux"
	;;
ft32-*-elf)
	gas=yes
	gnu_ld=yes
	tm_file="dbxelf.h elfos.h newlib-stdint.h ${tm_file}"
	tmake_file="${tmake_file} ft32/t-ft32"
	;;
amdgcn-*-amdhsa)
	tm_file="elfos.h gcn/gcn-hsa.h gcn/gcn.h newlib-stdint.h"
	tmake_file="gcn/t-gcn-hsa"
	native_system_header_dir=/include
	extra_modes=gcn/gcn-modes.def
	extra_objs="${extra_objs} gcn-tree.o"
	extra_gcc_objs="driver-gcn.o"
	case "$host" in
	x86_64*-*-linux-gnu )
		if test "$ac_cv_search_dlopen" != no; then
			extra_programs="${extra_programs} gcn-run\$(exeext)"
		fi
		;;
	esac
	if test x$enable_as_accelerator = xyes; then
		extra_programs="${extra_programs} mkoffload\$(exeext)"
		tm_file="${tm_file} gcn/offload.h"
	fi
	# Force .init_array support.
	gcc_cv_initfini_array=yes
	thread_file=gcn
	;;
moxie-*-elf)
	gas=yes
	gnu_ld=yes
	tm_file="dbxelf.h elfos.h newlib-stdint.h ${tm_file}"
	tmake_file="${tmake_file} moxie/t-moxie"
	;;
moxie-*-uclinux*)
	gas=yes
	gnu_ld=yes
	tm_file="dbxelf.h elfos.h ${tm_file} gnu-user.h linux.h glibc-stdint.h moxie/uclinux.h"
	tmake_file="${tmake_file} moxie/t-moxie"
	;;
moxie-*-rtems*)
	tmake_file="${tmake_file} moxie/t-moxie"
	tm_file="moxie/moxie.h dbxelf.h elfos.h moxie/rtems.h rtems.h newlib-stdint.h"
	;;
moxie-*-moxiebox*)
	gas=yes
	gnu_ld=yes
	tm_file="${tm_file} dbxelf.h elfos.h moxie/moxiebox.h newlib-stdint.h"
	tmake_file="${tmake_file} moxie/t-moxiebox"
	;;
h8300-*-elf*)
	tmake_file="h8300/t-h8300"
	tm_file="h8300/h8300.h dbxelf.h elfos.h newlib-stdint.h h8300/elf.h"
	;;
h8300-*-linux*)
	tmake_file="${tmake_file} h8300/t-h8300 h8300/t-linux"
	tm_file="h8300/h8300.h dbxelf.h elfos.h gnu-user.h linux.h glibc-stdint.h h8300/linux.h"
	;;
hppa*64*-*-linux*)
	target_cpu_default="MASK_PA_11|MASK_PA_20"
	tm_file="pa/pa64-start.h ${tm_file} dbxelf.h elfos.h gnu-user.h linux.h \
		 glibc-stdint.h pa/pa-linux.h pa/pa64-regs.h pa/pa-64.h \
		 pa/pa64-linux.h"
	tmake_file="${tmake_file} pa/t-pa pa/t-linux"
	d_target_objs="${d_target_objs} pa-d.o"
	gas=yes gnu_ld=yes
	;;
hppa*-*-linux*)
	target_cpu_default="MASK_PA_11|MASK_NO_SPACE_REGS|MASK_CALLER_COPIES"
	tm_file="${tm_file} dbxelf.h elfos.h gnu-user.h linux.h glibc-stdint.h pa/pa-linux.h \
		 pa/pa32-regs.h pa/pa32-linux.h"
	tmake_file="${tmake_file} pa/t-pa pa/t-linux"
	d_target_objs="${d_target_objs} pa-d.o"
	;;
hppa*-*-openbsd*)
	target_cpu_default="MASK_PA_11"
	tm_file="${tm_file} dbxelf.h elfos.h openbsd.h openbsd-stdint.h openbsd-libpthread.h \
		 pa/pa-openbsd.h pa/pa32-regs.h pa/pa32-openbsd.h"
	extra_options="${extra_options} openbsd.opt"
	tmake_file="pa/t-pa"
	d_target_objs="${d_target_objs} pa-d.o"
	gas=yes
	gnu_ld=yes
	;;
hppa*-*-netbsd*)
	target_cpu_default="MASK_PA_11|MASK_NO_SPACE_REGS"
	tm_file="${tm_file} dbxelf.h elfos.h ${nbsd_tm_file} \
		 pa/pa-netbsd.h pa/pa32-regs.h pa/pa32-netbsd.h"
	tmake_file="${tmake_file}"
	tm_defines="${tm_defines} CHAR_FAST8=1 SHORT_FAST16=1"
	extra_options="${extra_options} netbsd.opt netbsd-elf.opt"
	;;
hppa[12]*-*-hpux10*)
	case ${target} in
	hppa1.1-*-* | hppa2*-*-*)
		target_cpu_default="MASK_PA_11"
		;;
	esac
	tm_file="${tm_file} pa/pa32-regs.h dbxelf.h pa/som.h \
		 pa/pa-hpux.h pa/pa-hpux10.h"
	extra_options="${extra_options} pa/pa-hpux.opt pa/pa-hpux10.opt"
	case ${target} in
	*-*-hpux10.[1-9]*)
		tm_file="${tm_file} pa/pa-hpux1010.h"
		extra_options="${extra_options} pa/pa-hpux1010.opt"
		;;
	esac
	use_gcc_stdint=provide
	tm_file="${tm_file} hpux-stdint.h"
	tmake_file="pa/t-pa t-slibgcc"
	d_target_objs="${d_target_objs} pa-d.o"
	case ${enable_threads} in
	  "")
	    if test x$have_pthread_h = xyes ; then
	      tmake_file="${tmake_file} pa/t-dce-thr"
	    fi
	    ;;
	  yes | dce)
	    tmake_file="${tmake_file} pa/t-dce-thr"
	    ;;
	esac
	use_collect2=yes
	gas=yes
	if test "x$with_dwarf2" != x; then
		echo "Warning: dwarf2 debug format is not supported for this target, --with-dwarf2 ignored" 1>&2
		dwarf2=no
	fi
	;;
hppa*64*-*-hpux11*)
	target_cpu_default="MASK_PA_11|MASK_PA_20"
	if test x$gnu_ld = xyes
	then
		target_cpu_default="${target_cpu_default}|MASK_GNU_LD"
	fi
	tm_file="pa/pa64-start.h ${tm_file} dbxelf.h elfos.h \
		 pa/pa64-regs.h pa/pa-hpux.h pa/pa-hpux1010.h \
		 pa/pa-hpux11.h"
	case ${target} in
	*-*-hpux11.[12]*)
		tm_file="${tm_file} pa/pa-hpux1111.h pa/pa-64.h pa/pa64-hpux.h"
		extra_options="${extra_options} pa/pa-hpux1111.opt"
		;;
	*-*-hpux11.[3-9]*)
		tm_file="${tm_file} pa/pa-hpux1131.h pa/pa-64.h pa/pa64-hpux.h"
		extra_options="${extra_options} pa/pa-hpux1131.opt"
		;;
	*)
		tm_file="${tm_file} pa/pa-64.h pa/pa64-hpux.h"
		;;
	esac
	extra_options="${extra_options} pa/pa-hpux.opt \
		       pa/pa-hpux1010.opt pa/pa64-hpux.opt hpux11.opt"
	tmake_file="pa/t-pa t-slibgcc"
	d_target_objs="${d_target_objs} pa-d.o"
	case x${enable_threads} in
	x | xyes | xposix )
		thread_file=posix
		;;
	esac
	gas=yes
	case ${target} in
	  *-*-hpux11.[01]*)
		use_gcc_stdint=provide
		tm_file="${tm_file} hpux-stdint.h"
		;;
	  *-*-hpux11.[23]*)
		use_gcc_stdint=wrap
		tm_file="${tm_file} hpux-stdint.h"
		;;
	esac
	;;
hppa[12]*-*-hpux11*)
	case ${target} in
	hppa1.1-*-* | hppa2*-*-*)
		target_cpu_default="MASK_PA_11"
		;;
	esac
	tm_file="${tm_file} pa/pa32-regs.h dbxelf.h pa/som.h \
		 pa/pa-hpux.h pa/pa-hpux1010.h pa/pa-hpux11.h"
	extra_options="${extra_options} pa/pa-hpux.opt pa/pa-hpux1010.opt \
		       hpux11.opt"
	case ${target} in
	*-*-hpux11.[12]*)
		tm_file="${tm_file} pa/pa-hpux1111.h"
		extra_options="${extra_options} pa/pa-hpux1111.opt"
		;;
	*-*-hpux11.[3-9]*)
		tm_file="${tm_file} pa/pa-hpux1131.h"
		extra_options="${extra_options} pa/pa-hpux1131.opt"
		;;
	esac
	tmake_file="pa/t-pa t-slibgcc"
	d_target_objs="${d_target_objs} pa-d.o"
	case x${enable_threads} in
	x | xyes | xposix )
		thread_file=posix
		;;
	esac
	use_collect2=yes
	gas=yes
	case ${target} in
	  *-*-hpux11.[01]*)
		use_gcc_stdint=provide
		tm_file="${tm_file} hpux-stdint.h"
		;;
	  *-*-hpux11.[23]*)
		use_gcc_stdint=wrap
		tm_file="${tm_file} hpux-stdint.h"
		;;
	esac
	if test "x$with_dwarf2" != x; then
		echo "Warning: dwarf2 debug format is not supported for this target, --with-dwarf2 ignored" 1>&2
		dwarf2=no
	fi
	;;
i[34567]86-*-darwin1[89]*)
	echo "Error: 32bit target is not supported after Darwin17" 1>&2
	;;
i[34567]86-*-darwin*)
	need_64bit_isa=yes
	# Baseline choice for a machine that allows m64 support.
	with_cpu=${with_cpu:-core2}
	tmake_file="${tmake_file} ${cpu_type}/t-darwin32-biarch t-slibgcc"
	tm_file="${tm_file} ${cpu_type}/darwin32-biarch.h"
	;;
x86_64-*-darwin1[89]* | x86_64-*-darwin2[01]*)
	# Only 64b from now
	with_cpu=${with_cpu:-core2}
	tmake_file="${tmake_file} t-slibgcc"
	;;
x86_64-*-darwin*)
	with_cpu=${with_cpu:-core2}
	tmake_file="${tmake_file} ${cpu_type}/t-darwin64-biarch t-slibgcc"
	tm_file="${tm_file} ${cpu_type}/darwin64-biarch.h"
	;;
i[34567]86-*-elfiamcu)
	tm_file="${tm_file} i386/unix.h i386/att.h dbxelf.h elfos.h newlib-stdint.h i386/iamcu.h"
	;;
i[34567]86-*-elf*)
	tm_file="${tm_file} i386/unix.h i386/att.h dbxelf.h elfos.h newlib-stdint.h i386/i386elf.h"
	;;
x86_64-*-elf*)
	tm_file="${tm_file} i386/unix.h i386/att.h dbxelf.h elfos.h newlib-stdint.h i386/i386elf.h i386/x86-64.h"
	;;
x86_64-*-rtems*)
	tm_file="${tm_file} i386/unix.h i386/att.h dbxelf.h elfos.h newlib-stdint.h i386/i386elf.h i386/x86-64.h i386/rtemself.h rtems.h"
	;;
i[34567]86-*-rdos*)
    tm_file="${tm_file} i386/unix.h i386/att.h dbxelf.h elfos.h newlib-stdint.h i386/i386elf.h i386/rdos.h"
    ;;
x86_64-*-rdos*)
    tm_file="${tm_file} i386/unix.h i386/att.h dbxelf.h elfos.h newlib-stdint.h i386/i386elf.h i386/x86-64.h i386/rdos.h i386/rdos64.h"
    tmake_file="i386/t-i386elf t-svr4"
    ;;
i[34567]86-*-dragonfly*)
	tm_file="${tm_file} i386/unix.h i386/att.h dbxelf.h elfos.h dragonfly.h dragonfly-stdint.h i386/dragonfly.h"
	tmake_file="${tmake_file} i386/t-crtstuff"
	;;
x86_64-*-dragonfly*)
	tm_file="${tm_file} i386/unix.h i386/att.h dbxelf.h elfos.h dragonfly.h dragonfly-stdint.h i386/x86-64.h i386/dragonfly.h"
	tmake_file="${tmake_file} i386/t-crtstuff"
	;;
i[34567]86-*-freebsd*)
	tm_file="${tm_file} i386/unix.h i386/att.h dbxelf.h elfos.h ${fbsd_tm_file} i386/freebsd.h"
	;;
x86_64-*-freebsd*)
	tm_file="${tm_file} i386/unix.h i386/att.h dbxelf.h elfos.h ${fbsd_tm_file} i386/x86-64.h i386/freebsd.h i386/freebsd64.h"
	;;
i[34567]86-*-netbsdelf*)
	tm_file="${tm_file} i386/unix.h i386/att.h dbxelf.h elfos.h ${nbsd_tm_file} i386/netbsd-elf.h"
	extra_options="${extra_options} netbsd.opt netbsd-elf.opt"
	;;
x86_64-*-netbsd*)
	tm_file="${tm_file} i386/unix.h i386/att.h dbxelf.h elfos.h ${nbsd_tm_file} i386/x86-64.h i386/netbsd64.h"
	extra_options="${extra_options} netbsd.opt netbsd-elf.opt"
	;;
i[34567]86-*-openbsd*)
	tm_file="${tm_file} i386/unix.h i386/att.h dbxelf.h elfos.h"
	tm_file="${tm_file} openbsd.h openbsd-stdint.h openbsd-libpthread.h i386/openbsdelf.h"
	extra_options="${extra_options} openbsd.opt"
	gas=yes
	gnu_ld=yes
	;;
x86_64-*-openbsd*)
	tm_file="${tm_file} i386/unix.h i386/att.h dbxelf.h elfos.h"
	tm_file="${tm_file} openbsd.h openbsd-stdint.h openbsd-libpthread.h i386/x86-64.h i386/openbsdelf.h"
	extra_options="${extra_options} openbsd.opt"
	gas=yes
	gnu_ld=yes
	;;
i[34567]86-*-linux* | i[34567]86-*-kfreebsd*-gnu | i[34567]86-*-gnu* | i[34567]86-*-kopensolaris*-gnu)
			# Intel 80386's running GNU/*
			# with ELF format using glibc 2
	tm_file="${tm_file} i386/unix.h i386/att.h dbxelf.h elfos.h gnu-user.h glibc-stdint.h"
	case ${target} in
	i[34567]86-*-linux*)
		tm_file="${tm_file} linux.h linux-android.h"
		extra_options="${extra_options} linux-android.opt"
		if test x$enable_targets = xall; then
			tm_file="${tm_file} i386/x86-64.h i386/gnu-user-common.h i386/gnu-user64.h i386/linux-common.h i386/linux64.h"
			tm_defines="${tm_defines} TARGET_BI_ARCH=1"
			tmake_file="${tmake_file} i386/t-linux64"
			x86_multilibs="${with_multilib_list}"
			if test "$x86_multilibs" = "default"; then
				x86_multilibs="m64,m32"
			fi
			x86_multilibs=`echo $x86_multilibs | sed -e 's/,/ /g'`
			for x86_multilib in ${x86_multilibs}; do
				case ${x86_multilib} in
				m32 | m64 | mx32)
					TM_MULTILIB_CONFIG="${TM_MULTILIB_CONFIG},${x86_multilib}"
					;;
				*)
					echo "--with-multilib-list=${x86_with_multilib} not supported."
					exit 1
				esac
			done
			TM_MULTILIB_CONFIG=`echo $TM_MULTILIB_CONFIG | sed 's/^,//'`
			need_64bit_isa=yes
			if test x$with_cpu = x; then
				if test x$with_cpu_64 = x; then
					with_cpu_64=generic
				fi
			else
				case " $x86_cpus $x86_archs $x86_64_archs " in
				*" $with_cpu "*)
					;;
				*)
					echo "Unsupported CPU used in --with-cpu=$with_cpu, supported values:" 1>&2
					echo "$x86_cpus $x86_archs $x86_64_archs " 1>&2
					exit 1
					;;
				esac
			fi
		else
			tm_file="${tm_file} i386/gnu-user-common.h i386/gnu-user.h i386/linux-common.h i386/linux.h"
		fi
		;;
	i[34567]86-*-kfreebsd*-gnu)
		tm_file="${tm_file} i386/gnu-user-common.h i386/gnu-user.h kfreebsd-gnu.h i386/kfreebsd-gnu.h"
		;;
	i[34567]86-*-kopensolaris*-gnu)
		tm_file="${tm_file} i386/gnu-user-common.h i386/gnu-user.h kopensolaris-gnu.h i386/kopensolaris-gnu.h"
		;;
	i[34567]86-*-gnu*)
		tm_file="$tm_file i386/gnu-user-common.h i386/gnu-user.h gnu.h i386/gnu.h"
		;;
	esac
	;;
x86_64-*-linux* | x86_64-*-kfreebsd*-gnu)
	tm_file="${tm_file} i386/unix.h i386/att.h dbxelf.h elfos.h gnu-user.h glibc-stdint.h \
		 i386/x86-64.h i386/gnu-user-common.h i386/gnu-user64.h"
	case ${target} in
	x86_64-*-linux*)
		tm_file="${tm_file} linux.h linux-android.h i386/linux-common.h i386/linux64.h"
		extra_options="${extra_options} linux-android.opt"
	  	;;
	x86_64-*-kfreebsd*-gnu)
		tm_file="${tm_file} kfreebsd-gnu.h i386/kfreebsd-gnu64.h"
		;;
	esac
	tmake_file="${tmake_file} i386/t-linux64"
	x86_multilibs="${with_multilib_list}"
	if test "$x86_multilibs" = "default"; then
		case ${with_abi} in
		x32 | mx32)
			x86_multilibs="mx32"
			;;
		*)
			x86_multilibs="m64,m32"
			;;
		esac
	fi
	x86_multilibs=`echo $x86_multilibs | sed -e 's/,/ /g'`
	for x86_multilib in ${x86_multilibs}; do
		case ${x86_multilib} in
		m32 | m64 | mx32)
			TM_MULTILIB_CONFIG="${TM_MULTILIB_CONFIG},${x86_multilib}"
			;;
		*)
			echo "--with-multilib-list=${x86_with_multilib} not supported."
			exit 1
		esac
	done
	TM_MULTILIB_CONFIG=`echo $TM_MULTILIB_CONFIG | sed 's/^,//'`
	;;
i[34567]86-pc-msdosdjgpp*)
	xm_file=i386/xm-djgpp.h
	tm_file="dbxcoff.h ${tm_file} i386/unix.h i386/bsd.h i386/gas.h i386/djgpp.h i386/djgpp-stdint.h"
	native_system_header_dir=/dev/env/DJDIR/include
	extra_options="${extra_options} i386/djgpp.opt"
	gnu_ld=yes
	gas=yes
	use_gcc_stdint=wrap
	;;
i[34567]86-*-lynxos*)
	xm_defines=POSIX
	tm_file="${tm_file} i386/unix.h i386/att.h dbxelf.h elfos.h i386/lynx.h lynx.h"
	tmake_file="${tmake_file} t-lynx"
	extra_options="${extra_options} lynx.opt"
	thread_file=lynx
	gnu_ld=yes
	gas=yes
	;;
i[34567]86-*-nto-qnx*)
	tm_file="${tm_file} i386/att.h dbxelf.h tm-dwarf2.h elfos.h i386/unix.h i386/nto.h"
	extra_options="${extra_options} i386/nto.opt"
	gnu_ld=yes
	gas=yes
	;;
i[34567]86-*-rtems*)
	tm_file="${tm_file} i386/unix.h i386/att.h dbxelf.h elfos.h i386/i386elf.h i386/rtemself.h rtems.h newlib-stdint.h"
	tmake_file="${tmake_file} i386/t-rtems"
	;;
i[34567]86-*-solaris2* | x86_64-*-solaris2*)
	# Set default arch_32 to pentium4, tune_32 to generic like the other
	# i386 targets, although config.guess defaults to i386-pc-solaris2*.
	with_arch_32=${with_arch_32:-pentium4}
	with_tune_32=${with_tune_32:-generic}
	tm_file="${tm_file} i386/unix.h i386/att.h ${sol2_tm_file_head} i386/x86-64.h ${sol2_tm_file_tail}"
	tm_defines="${tm_defines} TARGET_BI_ARCH=1"
	tmake_file="$tmake_file i386/t-sol2"
	need_64bit_isa=yes
	if test x$with_cpu = x; then
		if test x$with_cpu_64 = x; then
			with_cpu_64=generic
		fi
	else
		case " $x86_cpus $x86_archs $x86_64_archs " in
		*" $with_cpu "*)
			;;
		*)
			echo "Unsupported CPU used in --with-cpu=$with_cpu, supported values:" 1>&2
			echo "$x86_cpus $x86_archs $x86_64_archs" 1>&2
			exit 1
			;;
		esac
	fi
	;;
i[4567]86-wrs-vxworks*|x86_64-wrs-vxworks7*)
	tm_file="${tm_file} i386/unix.h i386/att.h elfos.h"
	case ${target} in
	  x86_64-*)
	    need_64bit_isa=yes
	    tm_file="${tm_file} i386/x86-64.h"
	    ;;
	esac
	tm_file="${tm_file} vx-common.h"
	case ${target} in
	  *-vxworksae*)
	    tm_file="${tm_file} vxworksae.h i386/vxworks.h i386/vxworksae.h"
	    tmake_file="${tmake_file} i386/t-vxworks i386/t-vxworksae"
	    ;;
	  *)
	    tm_file="${tm_file} vxworks.h i386/vxworks.h"
	    tmake_file="${tmake_file} i386/t-vxworks"
	    ;;
	esac
	;;
i[34567]86-*-cygwin*)
	tm_file="${tm_file} i386/unix.h i386/bsd.h i386/gas.h dbxcoff.h i386/cygming.h i386/cygwin.h i386/cygwin-stdint.h"
	xm_file=i386/xm-cygwin.h
	tmake_file="${tmake_file} i386/t-cygming t-slibgcc"
	target_gtfiles="$target_gtfiles \$(srcdir)/config/i386/winnt.c"
	extra_options="${extra_options} i386/cygming.opt i386/cygwin.opt"
	extra_objs="${extra_objs} winnt.o winnt-stubs.o"
	c_target_objs="${c_target_objs} msformat-c.o"
	cxx_target_objs="${cxx_target_objs} winnt-cxx.o msformat-c.o"
<<<<<<< HEAD
	d_target_objs="${d_target_objs} winnt-d.o"
	target_has_targetdm="yes"
=======
	
	d_target_objs="${d_target_objs} winnt-d.o"
	target_has_targetdm="yes"
	
>>>>>>> f3ae57fb
	if test x$enable_threads = xyes; then
		thread_file='posix'
	fi
	default_use_cxa_atexit=yes
	use_gcc_stdint=wrap
	;;
x86_64-*-cygwin*)
	need_64bit_isa=yes
	tm_file="${tm_file} i386/unix.h i386/bsd.h i386/gas.h dbxcoff.h i386/cygming.h i386/cygwin.h i386/cygwin-w64.h i386/cygwin-stdint.h"
	xm_file=i386/xm-cygwin.h
	tmake_file="${tmake_file} i386/t-cygming t-slibgcc i386/t-cygwin-w64"
	target_gtfiles="$target_gtfiles \$(srcdir)/config/i386/winnt.c"
	extra_options="${extra_options} i386/cygming.opt i386/cygwin.opt"
	extra_objs="${extra_objs} winnt.o winnt-stubs.o"
	c_target_objs="${c_target_objs} msformat-c.o"
	cxx_target_objs="${cxx_target_objs} winnt-cxx.o msformat-c.o"
<<<<<<< HEAD
	d_target_objs="${d_target_objs} winnt-d.o"
	target_has_targetdm="yes"
=======
	
	d_target_objs="${d_target_objs} winnt-d.o"
	target_has_targetdm="yes"
	
>>>>>>> f3ae57fb
	if test x$enable_threads = xyes; then
		thread_file='posix'
	fi
	default_use_cxa_atexit=yes
	use_gcc_stdint=wrap
	tm_defines="${tm_defines} TARGET_CYGWIN64=1"
	;;
i[34567]86-*-mingw* | x86_64-*-mingw*)
	tm_file="${tm_file} i386/unix.h i386/bsd.h i386/gas.h dbxcoff.h i386/cygming.h"
	xm_file=i386/xm-mingw32.h
	c_target_objs="${c_target_objs} winnt-c.o"
	cxx_target_objs="${cxx_target_objs} winnt-c.o"
	d_target_objs="${d_target_objs} winnt-d.o"
	target_has_targetcm="yes"
	target_has_targetdm="yes"
	case ${target} in
		x86_64-*-* | *-w64-*)
			need_64bit_isa=yes
			;;
		*)
			;;
	esac
	if test x$enable_threads = xposix ; then
		tm_file="${tm_file} i386/mingw-pthread.h"
	fi
	tm_file="${tm_file} i386/mingw32.h"
	# This makes the logic if mingw's or the w64 feature set has to be used
	case ${target} in
		*-w64-*)
			user_headers_inc_next_post="${user_headers_inc_next_post} float.h"
			user_headers_inc_next_pre="${user_headers_inc_next_pre} stddef.h stdarg.h"
			tm_file="${tm_file} i386/mingw-w64.h"
			if test x$enable_targets = xall; then
				tm_defines="${tm_defines} TARGET_BI_ARCH=1"
				if test x$with_cpu = x; then
					if test x$with_cpu_64 = x; then
						with_cpu_64=generic
					fi
				else
					case " $x86_cpus $x86_archs $x86_64_archs " in
					*" $with_cpu "*)
						;;
					*)
						echo "Unsupported CPU used in --with-cpu=$with_cpu, supported values:" 1>&2
						echo "$x86_cpus $x86_archs $x86_64_archs" 1>&2
						exit 1
						;;
					esac
				fi
			fi
			;;
		*)
			;;
	esac
	tm_file="${tm_file} i386/mingw-stdint.h"
	tmake_file="${tmake_file} t-winnt i386/t-cygming t-slibgcc"
        case ${target} in
               x86_64-w64-*)
               		tmake_file="${tmake_file} i386/t-mingw-w64"
			;;
	       i[34567]86-w64-*)
			tmake_file="${tmake_file} i386/t-mingw-w32"
			;;
	esac
        native_system_header_dir=/mingw/include
	target_gtfiles="$target_gtfiles \$(srcdir)/config/i386/winnt.c"
	extra_options="${extra_options} i386/cygming.opt i386/mingw.opt"
	case ${target} in
		*-w64-*)
			extra_options="${extra_options} i386/mingw-w64.opt"
			;;
		*)
			;;
	esac
	extra_objs="${extra_objs} winnt.o winnt-stubs.o"
	c_target_objs="${c_target_objs} msformat-c.o"
	cxx_target_objs="${cxx_target_objs} winnt-cxx.o msformat-c.o"
	
	d_target_objs="${d_target_objs} winnt-d.o"
	target_has_targetdm="yes"
	
	gas=yes
	gnu_ld=yes
	default_use_cxa_atexit=yes
	use_gcc_stdint=wrap
	case ${enable_threads} in
	  "" | yes | win32)
	    thread_file='win32'
	    ;;
	  posix)
	    thread_file='posix'
	    ;;
	esac
	case ${target} in
 		*mingw32crt*)
 			tm_file="${tm_file} i386/crtdll.h"
 			;;
		*mingw32msv* | *mingw*)
			;;
	esac
	;;
x86_64-*-fuchsia*)
	tmake_file="${tmake_file} i386/t-x86_64-elf"
	tm_file="${tm_file} i386/unix.h i386/att.h elfos.h newlib-stdint.h i386/i386elf.h i386/x86-64.h fuchsia.h"
	;;
ia64*-*-elf*)
	tm_file="${tm_file} dbxelf.h elfos.h newlib-stdint.h ia64/sysv4.h ia64/elf.h"
	tmake_file="ia64/t-ia64"
	target_cpu_default="0"
	if test x$gas = xyes
	then
		target_cpu_default="${target_cpu_default}|MASK_GNU_AS"
	fi
	if test x$gnu_ld = xyes
	then
		target_cpu_default="${target_cpu_default}|MASK_GNU_LD"
	fi
	;;
ia64*-*-freebsd*)
	tm_file="${tm_file} dbxelf.h elfos.h ${fbsd_tm_file} ia64/sysv4.h ia64/freebsd.h"
	target_cpu_default="MASK_GNU_AS|MASK_GNU_LD"
	tmake_file="${tmake_file} ia64/t-ia64"
	;;
ia64*-*-linux*)
	tm_file="${tm_file} dbxelf.h elfos.h gnu-user.h linux.h glibc-stdint.h ia64/sysv4.h ia64/linux.h"
	tmake_file="${tmake_file} ia64/t-ia64 ia64/t-linux t-libunwind"
	target_cpu_default="MASK_GNU_AS|MASK_GNU_LD"
	;;
ia64*-*-hpux*)
	tm_file="${tm_file} dbxelf.h elfos.h ia64/sysv4.h ia64/hpux.h"
	tmake_file="ia64/t-ia64 ia64/t-hpux t-slibgcc"
	target_cpu_default="MASK_GNU_AS"
	case x$enable_threads in
	x | xyes | xposix )
		thread_file=posix
		;;
	esac
	use_collect2=no
	c_target_objs="ia64-c.o"
	cxx_target_objs="ia64-c.o"
	extra_options="${extra_options} ia64/ilp32.opt hpux11.opt"
	use_gcc_stdint=wrap
	tm_file="${tm_file} hpux-stdint.h"
	case ${target} in
	*-*-hpux11.3*)
		tm_file="${tm_file} ia64/hpux-unix2003.h"
		;;
	esac
	;;
ia64-hp-*vms*)
	tm_file="${tm_file} elfos.h ia64/sysv4.h vms/vms.h ia64/vms.h"
	tmake_file="${tmake_file} ia64/t-ia64"
	target_cpu_default="0"
	if test x$gas = xyes
	then
		target_cpu_default="${target_cpu_default}|MASK_GNU_AS"
	fi
	extra_options="${extra_options} ia64/vms.opt"
	;;
iq2000*-*-elf*)
        tm_file="elfos.h newlib-stdint.h iq2000/iq2000.h"
        out_file=iq2000/iq2000.c
        md_file=iq2000/iq2000.md
        ;;
lm32-*-elf*)
        tm_file="dbxelf.h elfos.h ${tm_file} newlib-stdint.h"
	tmake_file="${tmake_file} lm32/t-lm32"
        ;;
lm32-*-rtems*)
	tm_file="dbxelf.h elfos.h ${tm_file} lm32/rtems.h rtems.h newlib-stdint.h"
	tmake_file="${tmake_file} lm32/t-lm32"
	tmake_file="${tmake_file} lm32/t-rtems"
         ;;
lm32-*-uclinux*)
        tm_file="dbxelf.h elfos.h ${tm_file} gnu-user.h linux.h lm32/uclinux-elf.h"
	tmake_file="${tmake_file} lm32/t-lm32"
        ;;
m32r-*-elf*)
	tm_file="dbxelf.h elfos.h newlib-stdint.h ${tm_file}"
 	;;
m32rle-*-elf*)
	tm_file="dbxelf.h elfos.h newlib-stdint.h m32r/little.h ${tm_file}"
	;;
m32r-*-linux*)
	tm_file="dbxelf.h elfos.h gnu-user.h linux.h glibc-stdint.h ${tm_file} m32r/linux.h"
	tmake_file="${tmake_file} m32r/t-linux t-slibgcc"
	gnu_ld=yes
	if test x$enable_threads = xyes; then
		thread_file='posix'
	fi
 	;;
m32rle-*-linux*)
	tm_file="dbxelf.h elfos.h gnu-user.h linux.h glibc-stdint.h m32r/little.h ${tm_file} m32r/linux.h"
	tmake_file="${tmake_file} m32r/t-linux t-slibgcc"
	gnu_ld=yes
	if test x$enable_threads = xyes; then
		thread_file='posix'
	fi
	;;
m68k-*-elf* | fido-*-elf*)
	case ${target} in
	fido-*-elf*)
		# Check that $with_cpu makes sense.
		case $with_cpu in
		"" | "fidoa")
			;;
		*)
			echo "Cannot accept --with-cpu=$with_cpu"
			exit 1
			;;
		esac
		with_cpu=fidoa
		;;
	*)
		default_m68k_cpu=68020
		default_cf_cpu=5206
		;;
	esac
	tm_file="${tm_file} m68k/m68k-none.h m68k/m68kelf.h dbxelf.h elfos.h newlib-stdint.h m68k/m68kemb.h m68k/m68020-elf.h"
	tm_defines="${tm_defines} MOTOROLA=1"
	tmake_file="m68k/t-floatlib m68k/t-m68kbare m68k/t-m68kelf"
	# Add multilibs for targets other than fido.
	case ${target} in
	fido-*-elf*)
		;;
	*)
		tmake_file="$tmake_file m68k/t-mlibs"
		;;
	esac
	;;
m68k*-*-netbsdelf*)
	default_m68k_cpu=68020
	default_cf_cpu=5475
	tm_file="${tm_file} dbxelf.h elfos.h ${nbsd_tm_file} m68k/netbsd-elf.h"
	extra_options="${extra_options} netbsd.opt netbsd-elf.opt"
	tm_defines="${tm_defines} MOTOROLA=1 CHAR_FAST8=1 SHORT_FAST16=1"
	;;
m68k*-*-openbsd*)
	default_m68k_cpu=68020
	default_cf_cpu=5475
	# needed to unconfuse gdb
	tm_defines="${tm_defines} OBSD_OLD_GAS"
	tm_file="${tm_file} openbsd.h openbsd-stdint.h openbsd-libpthread.h m68k/openbsd.h"
	extra_options="${extra_options} openbsd.opt"
	tmake_file="t-openbsd m68k/t-openbsd"
	# we need collect2 until our bug is fixed...
	use_collect2=yes
	;;
m68k-*-uclinux*)		# Motorola m68k/ColdFire running uClinux
				# with uClibc, using the new GNU/Linux-style
				# ABI.
	default_m68k_cpu=68020
	default_cf_cpu=5206
	tm_file="${tm_file} dbxelf.h elfos.h gnu-user.h linux.h glibc-stdint.h flat.h m68k/linux.h m68k/uclinux.h ./sysroot-suffix.h"
	extra_options="${extra_options} m68k/uclinux.opt"
 	tm_defines="${tm_defines} MOTOROLA=1"
	tmake_file="m68k/t-floatlib m68k/t-uclinux m68k/t-mlibs"
	;;
m68k-*-linux*)			# Motorola m68k's running GNU/Linux
				# with ELF format using glibc 2
				# aka the GNU/Linux C library 6.
	default_m68k_cpu=68020
	default_cf_cpu=5475
	with_arch=${with_arch:-m68k}
	tm_file="${tm_file} dbxelf.h elfos.h gnu-user.h linux.h glibc-stdint.h m68k/linux.h ./sysroot-suffix.h"
	extra_options="${extra_options} m68k/ieee.opt"
	tm_defines="${tm_defines} MOTOROLA=1"
	tmake_file="${tmake_file} m68k/t-floatlib m68k/t-linux m68k/t-mlibs"
	;;
m68k-*-rtems*)
	default_m68k_cpu=68020
	default_cf_cpu=5206
	tmake_file="${tmake_file} m68k/t-floatlib m68k/t-m68kbare m68k/t-crtstuff m68k/t-rtems m68k/t-mlibs"
	tm_file="${tm_file} m68k/m68k-none.h m68k/m68kelf.h dbxelf.h elfos.h m68k/m68kemb.h m68k/m68020-elf.h m68k/rtemself.h rtems.h newlib-stdint.h"
	tm_defines="${tm_defines} MOTOROLA=1"
	;;
mcore-*-elf)
	tm_file="dbxelf.h elfos.h newlib-stdint.h ${tm_file} mcore/mcore-elf.h"
	tmake_file=mcore/t-mcore
	inhibit_libc=true
	;;
microblaze*-linux*)
	case $target in
		microblazeel-*)
			tm_defines="${tm_defines} TARGET_BIG_ENDIAN_DEFAULT=0"
			;;
		microblaze-*)
			tm_defines="${tm_defines} TARGET_BIG_ENDIAN_DEFAULT=4321"
			;;
	esac
	tm_file="${tm_file} dbxelf.h gnu-user.h linux.h microblaze/linux.h"
	tm_file="${tm_file} glibc-stdint.h"
	c_target_objs="${c_target_objs} microblaze-c.o"
	cxx_target_objs="${cxx_target_objs} microblaze-c.o"
	tmake_file="${tmake_file} microblaze/t-microblaze"
	tmake_file="${tmake_file} microblaze/t-microblaze-linux"
	;;
microblaze*-*-rtems*)
	case $target in
		microblazeel-*)
			tm_defines="${tm_defines} TARGET_BIG_ENDIAN_DEFAULT=0"
			;;
		microblaze-*)
			tm_defines="${tm_defines} TARGET_BIG_ENDIAN_DEFAULT=4321"
			;;
	esac
	tm_file="${tm_file} dbxelf.h"
	tm_file="${tm_file} microblaze/rtems.h rtems.h newlib-stdint.h"
	c_target_objs="${c_target_objs} microblaze-c.o"
	cxx_target_objs="${cxx_target_objs} microblaze-c.o"
	tmake_file="${tmake_file} microblaze/t-microblaze"
	tmake_file="${tmake_file} microblaze/t-rtems"
        ;;
microblaze*-*-elf)
	case $target in
		microblazeel-*)
			tm_defines="${tm_defines} TARGET_BIG_ENDIAN_DEFAULT=0"
			;;
		microblaze-*)
			tm_defines="${tm_defines} TARGET_BIG_ENDIAN_DEFAULT=4321"
			;;
	esac
	tm_file="${tm_file} dbxelf.h newlib-stdint.h"
	c_target_objs="${c_target_objs} microblaze-c.o"
	cxx_target_objs="${cxx_target_objs} microblaze-c.o"
	tmake_file="${tmake_file} microblaze/t-microblaze"
        ;;
riscv*-*-linux*)
	tm_file="elfos.h gnu-user.h linux.h glibc-stdint.h ${tm_file} riscv/linux.h"
	case "x${enable_multilib}" in
	xno) ;;
	xyes) tmake_file="${tmake_file} riscv/t-linux-multilib" ;;
	*) echo "Unknown value for enable_multilib"; exit 1
	esac
	tmake_file="${tmake_file} riscv/t-riscv riscv/t-linux"
	gnu_ld=yes
	gas=yes
	# Force .init_array support.  The configure script cannot always
	# automatically detect that GAS supports it, yet we require it.
	gcc_cv_initfini_array=yes
	;;
riscv*-*-elf* | riscv*-*-rtems*)
	tm_file="elfos.h newlib-stdint.h ${tm_file} riscv/elf.h"
	case ${target} in
	*-*-rtems*)
	  tm_file="${tm_file} riscv/rtems.h rtems.h"
	  tmake_file="${tmake_file} riscv/t-rtems"
	  ;;
	*)
	  if test "x${with_multilib_generator}" == xdefault; then
		  case "x${enable_multilib}" in
		  xno) ;;
		  xyes) tmake_file="${tmake_file} riscv/t-elf-multilib" ;;
		  *) echo "Unknown value for enable_multilib"; exit 1
		  esac
	  fi
	esac
	tmake_file="${tmake_file} riscv/t-riscv"
	gnu_ld=yes
	gas=yes
	# Force .init_array support.  The configure script cannot always
	# automatically detect that GAS supports it, yet we require it.
	gcc_cv_initfini_array=yes
	;;
riscv*-*-freebsd*)
	tm_file="${tm_file} elfos.h ${fbsd_tm_file} riscv/freebsd.h"
	tmake_file="${tmake_file} riscv/t-riscv"
	gnu_ld=yes
	gas=yes
	# Force .init_array support.  The configure script cannot always
	# automatically detect that GAS supports it, yet we require it.
	gcc_cv_initfini_array=yes
	;;
mips*-*-netbsd*)			# NetBSD/mips, either endian.
	target_cpu_default="MASK_ABICALLS"
	tm_file="elfos.h ${tm_file} mips/elf.h ${nbsd_tm_file} mips/netbsd.h"
	extra_options="${extra_options} netbsd.opt netbsd-elf.opt"
	;;
mips*-img-linux*)
	tm_file="dbxelf.h elfos.h gnu-user.h linux.h linux-android.h glibc-stdint.h ${tm_file} mips/gnu-user.h mips/linux.h mips/linux-common.h mips/mti-linux.h"
	extra_options="${extra_options} linux-android.opt"
	tmake_file="${tmake_file} mips/t-img-linux"
	tm_defines="${tm_defines} MIPS_ISA_DEFAULT=37 MIPS_ABI_DEFAULT=ABI_32"
	with_arch_32="mips32r6"
	with_arch_64="mips64r6"
	gnu_ld=yes
	gas=yes
	;;
mips*-mti-linux*)
	tm_file="dbxelf.h elfos.h gnu-user.h linux.h linux-android.h glibc-stdint.h ${tm_file} mips/gnu-user.h mips/linux.h mips/linux-common.h mips/mti-linux.h"
	extra_options="${extra_options} linux-android.opt"
	tmake_file="${tmake_file} mips/t-mti-linux"
	tm_defines="${tm_defines} MIPS_ISA_DEFAULT=33 MIPS_ABI_DEFAULT=ABI_32"
	with_arch_32="mips32r2"
	with_arch_64="mips64r2"
	gnu_ld=yes
	gas=yes
	;;
mips*-*-linux*)				# Linux MIPS, either endian.
	tm_file="dbxelf.h elfos.h gnu-user.h linux.h linux-android.h glibc-stdint.h ${tm_file} mips/gnu-user.h mips/linux.h mips/linux-common.h"
	extra_options="${extra_options} linux-android.opt"
	case ${target} in
		mipsisa32r6*)
			default_mips_arch=mips32r6
			;;
		mipsisa32r2*)
			default_mips_arch=mips32r2
			;;
		mipsisa32*)
			default_mips_arch=mips32
			;;
		mips64el-st-linux-gnu)
			default_mips_abi=n32
			tm_file="${tm_file} mips/st.h"
			tmake_file="${tmake_file} mips/t-st"
			enable_mips_multilibs="yes"
			;;
		mips64octeon*-*-linux*)
			default_mips_abi=n32
			tm_defines="${tm_defines} MIPS_CPU_STRING_DEFAULT=\\\"octeon\\\""
			target_cpu_default=MASK_SOFT_FLOAT_ABI
			enable_mips_multilibs="yes"
			;;
		mipsisa64r6*-*-linux*)
			default_mips_abi=n32
			default_mips_arch=mips64r6
			enable_mips_multilibs="yes"
			;;
		mipsisa64r2*-*-linux*)
			default_mips_abi=n32
			default_mips_arch=mips64r2
			enable_mips_multilibs="yes"
			;;
		mips64*-*-linux* | mipsisa64*-*-linux*)
			default_mips_abi=n32
			enable_mips_multilibs="yes"
			;;
	esac
	if test x$enable_targets = xall; then
		enable_mips_multilibs="yes"
	fi
	if test x$enable_mips_multilibs = xyes; then
		tmake_file="${tmake_file} mips/t-linux64"
	fi
	;;
mips*-mti-elf*)
	tm_file="elfos.h newlib-stdint.h ${tm_file} mips/elf.h mips/n32-elf.h mips/sde.h mips/mti-elf.h"
	tmake_file="mips/t-mti-elf"
	tm_defines="${tm_defines} MIPS_ISA_DEFAULT=33 MIPS_ABI_DEFAULT=ABI_32"
	with_arch_32="mips32r2"
	with_arch_64="mips64r2"
	;;
mips*-img-elf*)
	tm_file="elfos.h newlib-stdint.h ${tm_file} mips/elf.h mips/n32-elf.h mips/sde.h mips/mti-elf.h"
	tmake_file="mips/t-img-elf"
	tm_defines="${tm_defines} MIPS_ISA_DEFAULT=37 MIPS_ABI_DEFAULT=ABI_32"
	with_arch_32="mips32r6"
	with_arch_64="mips64r6"
	;;
mips*-sde-elf*)
	tm_file="elfos.h newlib-stdint.h ${tm_file} mips/elf.h mips/n32-elf.h mips/sde.h"
	tmake_file="mips/t-sde"
	extra_options="${extra_options} mips/sde.opt"
	case "${with_newlib}" in
	  yes)
	    # newlib / libgloss.
	    ;;
	  *)
	    # MIPS toolkit libraries.
	    tm_file="$tm_file mips/sdemtk.h"
	    tmake_file="$tmake_file mips/t-sdemtk"
	    case ${enable_threads} in
	      "" | yes | mipssde)
		thread_file='mipssde'
		;;
	    esac
	    ;;
	esac
	case ${target} in
	  mipsisa32r6*)
	    tm_defines="MIPS_ISA_DEFAULT=37 MIPS_ABI_DEFAULT=ABI_32"
	    ;;
	  mipsisa32r2*)
	    tm_defines="MIPS_ISA_DEFAULT=33 MIPS_ABI_DEFAULT=ABI_32"
	    ;;
	  mipsisa32*)
	    tm_defines="MIPS_ISA_DEFAULT=32 MIPS_ABI_DEFAULT=ABI_32"
	    ;;
	  mipsisa64r6*)
	    tm_defines="MIPS_ISA_DEFAULT=69 MIPS_ABI_DEFAULT=ABI_N32"
	    ;;
	  mipsisa64r2*)
	    tm_defines="MIPS_ISA_DEFAULT=65 MIPS_ABI_DEFAULT=ABI_N32"
	    ;;
	  mipsisa64*)
	    tm_defines="MIPS_ISA_DEFAULT=64 MIPS_ABI_DEFAULT=ABI_N32"
	    ;;
	esac
	;;
mipsisa32-*-elf* | mipsisa32el-*-elf* | \
mipsisa32r2-*-elf* | mipsisa32r2el-*-elf* | \
mipsisa32r6-*-elf* | mipsisa32r6el-*-elf* | \
mipsisa64-*-elf* | mipsisa64el-*-elf* | \
mipsisa64r2-*-elf* | mipsisa64r2el-*-elf* | \
mipsisa64r6-*-elf* | mipsisa64r6el-*-elf*)
	tm_file="elfos.h newlib-stdint.h ${tm_file} mips/elf.h"
	tmake_file="mips/t-isa3264"
	case ${target} in
	  mipsisa32r6*)
	    tm_defines="${tm_defines} MIPS_ISA_DEFAULT=37"
	    ;;
	  mipsisa32r2*)
	    tm_defines="${tm_defines} MIPS_ISA_DEFAULT=33"
	    ;;
	  mipsisa32*)
	    tm_defines="${tm_defines} MIPS_ISA_DEFAULT=32"
	    ;;
	  mipsisa64r6*)
	    tm_defines="${tm_defines} MIPS_ISA_DEFAULT=69"
	    ;;
	  mipsisa64r2*)
	    tm_defines="${tm_defines} MIPS_ISA_DEFAULT=65"
	    ;;
	  mipsisa64*)
	    tm_defines="${tm_defines} MIPS_ISA_DEFAULT=64"
	    ;;
	esac
	case ${target} in
	  mipsisa32*-*-elfoabi*)
	    tm_defines="${tm_defines} MIPS_ABI_DEFAULT=ABI_32"
	    tm_file="${tm_file} mips/elfoabi.h"
	    ;;
	  mipsisa64*-*-elfoabi*)
	    tm_defines="${tm_defines} MIPS_ABI_DEFAULT=ABI_O64"
	    tm_file="${tm_file} mips/elfoabi.h"
	    ;;
	  *-*-elf*)
	    tm_defines="${tm_defines} MIPS_ABI_DEFAULT=ABI_EABI"
	    ;;
	esac
	;;
mipsisa64sr71k-*-elf*)
        tm_file="elfos.h newlib-stdint.h ${tm_file} mips/elf.h"
        tmake_file=mips/t-sr71k
	tm_defines="${tm_defines} MIPS_ISA_DEFAULT=64 MIPS_CPU_STRING_DEFAULT=\\\"sr71000\\\" MIPS_ABI_DEFAULT=ABI_EABI"
        ;;
mipsisa64sb1-*-elf* | mipsisa64sb1el-*-elf*)
	tm_file="elfos.h newlib-stdint.h ${tm_file} mips/elf.h"
	tmake_file="mips/t-elf mips/t-sb1"
	tm_defines="${tm_defines} MIPS_ISA_DEFAULT=64 MIPS_CPU_STRING_DEFAULT=\\\"sb1\\\" MIPS_ABI_DEFAULT=ABI_O64"
	;;
mips-*-elf* | mipsel-*-elf* | mipsr5900-*-elf* | mipsr5900el-*-elf*)
	tm_file="elfos.h newlib-stdint.h ${tm_file} mips/elf.h"
	tmake_file="mips/t-elf"
	;;
mips64r5900-*-elf* | mips64r5900el-*-elf*)
	tm_file="elfos.h newlib-stdint.h ${tm_file} mips/elf.h mips/n32-elf.h"
	tmake_file="mips/t-elf"
	tm_defines="${tm_defines} MIPS_ISA_DEFAULT=3 MIPS_ABI_DEFAULT=ABI_N32"
	;;
mips64-*-elf* | mips64el-*-elf*)
	tm_file="elfos.h newlib-stdint.h ${tm_file} mips/elf.h"
	tmake_file="mips/t-elf"
	tm_defines="${tm_defines} MIPS_ISA_DEFAULT=3 MIPS_ABI_DEFAULT=ABI_O64"
	;;
mips64vr-*-elf* | mips64vrel-*-elf*)
        tm_file="elfos.h newlib-stdint.h ${tm_file} mips/vr.h mips/elf.h"
        tmake_file=mips/t-vr
	tm_defines="${tm_defines} MIPS_ABI_DEFAULT=ABI_EABI"
        ;;
mips64orion-*-elf* | mips64orionel-*-elf*)
	tm_file="elfos.h newlib-stdint.h ${tm_file} mips/elforion.h mips/elf.h"
	tmake_file="mips/t-elf"
	tm_defines="${tm_defines} MIPS_ISA_DEFAULT=3 MIPS_ABI_DEFAULT=ABI_O64"
	;;
mips*-*-rtems*)
	tm_file="elfos.h newlib-stdint.h ${tm_file} mips/elf.h mips/rtems.h rtems.h"
	tmake_file="${tmake_file} mips/t-elf mips/t-rtems"
	;;
mips-wrs-vxworks)
	tm_file="elfos.h ${tm_file} mips/elf.h vx-common.h vxworks.h mips/vxworks.h"
	tmake_file="${tmake_file} mips/t-vxworks"
	;;
mipstx39-*-elf* | mipstx39el-*-elf*)
	tm_file="elfos.h newlib-stdint.h ${tm_file} mips/r3900.h mips/elf.h"
	tmake_file="mips/t-r3900"
	;;
mmix-knuth-mmixware)
	tm_file="${tm_file} newlib-stdint.h"
	use_gcc_stdint=wrap
	;;
mn10300-*-*)
	tm_file="dbxelf.h elfos.h newlib-stdint.h ${tm_file}"
	if test x$stabs = xyes
	then
		tm_file="${tm_file} dbx.h"
	fi
	use_collect2=no
	use_gcc_stdint=wrap
	;;
msp430-*-*)
	tm_file="dbxelf.h elfos.h newlib-stdint.h ${tm_file}"
	c_target_objs="msp430-c.o"
	cxx_target_objs="msp430-c.o"
	tmake_file="${tmake_file} msp430/t-msp430"
	extra_objs="${extra_objs} msp430-devices.o"
	extra_gcc_objs="driver-msp430.o msp430-devices.o"
	# Enable .init_array unless it has been explicitly disabled.
	# The MSP430 EABI mandates the use of .init_array, and the Newlib CRT
	# code since mid-2019 expects it.
	if test x${disable_initfini_array} != xyes; then
		gcc_cv_initfini_array=yes
	fi
	case ${target} in
	  msp430-*-elfbare)
	    # __cxa_atexit increases code size, and we don't need to support
	    # dynamic shared objects on MSP430, so regular Newlib atexit is a
	    # fine replacement as it also supports registration of more than 32
	    # functions.
	    default_use_cxa_atexit=no
	    # This target does not match the generic *-*-elf case above which
	    # sets use_gcc_stdint=wrap, so explicitly set it here.
	    use_gcc_stdint=wrap
	    ;;
	esac
	;;
nds32*-*-*)
	target_cpu_default="0"
	tm_defines="${tm_defines}"
	case ${target} in
	  nds32le*-*-*)
	    ;;
	  nds32be-*-*)
	    target_cpu_default="${target_cpu_default}|MASK_BIG_ENDIAN"
	    tm_defines="${tm_defines} TARGET_BIG_ENDIAN_DEFAULT=1"
	    ;;
	esac
	case ${target} in
	  nds32*-*-elf*)
	    tm_file="dbxelf.h elfos.h newlib-stdint.h ${tm_file} nds32/elf.h nds32/nds32_intrinsic.h"
	    tmake_file="nds32/t-nds32 nds32/t-elf"
	    ;;
	  nds32*-*-linux*)
	    tm_file="dbxelf.h elfos.h ${tm_file} gnu-user.h linux.h glibc-stdint.h nds32/linux.h nds32/nds32_intrinsic.h"
	    tmake_file="${tmake_file} nds32/t-nds32 nds32/t-linux"
	    gcc_cv_initfini_array=yes
	    ;;
	esac

	# Handle --enable-default-relax setting.
	if test x${enable_default_relax} = xyes; then
		tm_defines="${tm_defines} TARGET_DEFAULT_RELAX=1"
	fi
	# Handle --with-ext-dsp
	if test x${with_ext_dsp} = xyes; then
		tm_defines="${tm_defines} TARGET_DEFAULT_EXT_DSP=1"
	fi
	;;
nios2-*-*)
	tm_file="elfos.h ${tm_file}"
        tmake_file="${tmake_file} nios2/t-nios2"
        case ${target} in
        nios2-*-linux*)
                tm_file="${tm_file} gnu-user.h linux.h glibc-stdint.h nios2/linux.h "
                ;;
	nios2-*-elf*)
		tm_file="${tm_file} newlib-stdint.h nios2/elf.h"
		extra_options="${extra_options} nios2/elf.opt"
		;;
	nios2-*-rtems*)
		tm_file="${tm_file} newlib-stdint.h nios2/rtems.h rtems.h"
		tmake_file="${tmake_file} t-rtems nios2/t-rtems"
		;;
        esac
	;;
nvptx-*)
	tm_file="${tm_file} newlib-stdint.h"
	use_gcc_stdint=wrap
	tmake_file="nvptx/t-nvptx"
	if test x$enable_as_accelerator = xyes; then
		extra_programs="${extra_programs} mkoffload\$(exeext)"
		tm_file="${tm_file} nvptx/offload.h"
	fi
	;;
or1k*-*-*)
	tm_file="elfos.h ${tm_file}"
	tmake_file="${tmake_file} or1k/t-or1k"
	# Force .init_array support.  The configure script cannot always
	# automatically detect that GAS supports it, yet we require it.
	gcc_cv_initfini_array=yes

	# Handle --with-multilib-list=...
	or1k_multilibs="${with_multilib_list}"
	if test "$or1k_multilibs" = "default"; then
		or1k_multilibs="mcmov,msoft-mul,msoft-div"
	fi
	or1k_multilibs=`echo $or1k_multilibs | sed -e 's/,/ /g'`
	for or1k_multilib in ${or1k_multilibs}; do
		case ${or1k_multilib} in
		mcmov | msext | msfimm | \
		mror | mrori | \
		mhard-float | mdouble-float | munordered-float | msoft-float | \
		mhard-div | mhard-mul | \
		msoft-div | msoft-mul )
			TM_MULTILIB_CONFIG="${TM_MULTILIB_CONFIG},${or1k_multilib}"
			;;
		*)
			echo "--with-multilib-list=${with_multilib_list} not supported."
			exit 1
		esac
	done
	TM_MULTILIB_CONFIG=`echo $TM_MULTILIB_CONFIG | sed 's/^,//'`

	case ${target} in
	or1k*-*-linux*)
		tm_file="${tm_file} gnu-user.h linux.h glibc-stdint.h"
		tm_file="${tm_file} or1k/linux.h"
		;;
	or1k*-*-elf*)
		tm_file="${tm_file} newlib-stdint.h or1k/elf.h"
		extra_options="${extra_options} or1k/elf.opt"
		;;
	or1k*-*-rtems*)
		tm_file="${tm_file} newlib-stdint.h or1k/rtems.h rtems.h"
		tmake_file="${tmake_file} or1k/t-rtems"
		;;
	esac
	;;
pdp11-*-*)
	tm_file="${tm_file} newlib-stdint.h"
	use_gcc_stdint=wrap
	;;
# port not yet contributed
#powerpc-*-openbsd*)
#	tmake_file="${tmake_file} rs6000/t-fprules"
#	extra_headers=
#	;;
powerpc-*-darwin*)
	extra_options="${extra_options} ${cpu_type}/darwin.opt"
	case ${target} in
	  *-darwin1[0-9]* | *-darwin9*)
	    tmake_file="${tmake_file} ${cpu_type}/t-darwin32-biarch"
	    tm_file="${tm_file} ${cpu_type}/darwin32-biarch.h"
	    ;;
	  *-darwin8*)
	    tmake_file="${tmake_file} ${cpu_type}/t-darwin32-biarch"
	    tm_file="${tm_file} ${cpu_type}/darwin32-biarch.h"
	    ;;
	  *-darwin7*)
	    tm_file="${tm_file} ${cpu_type}/darwin7.h"
	    ;;
	  *-darwin[456]*)
	    # Earlier - ingle arch, with 32b only
	    # OS X 10.0, the first edition is Darwin4
	    ;;
	esac
	tmake_file="${tmake_file} t-slibgcc"
	;;
powerpc64-*-darwin*)
	extra_options="${extra_options} ${cpu_type}/darwin.opt"
	tmake_file="${tmake_file} ${cpu_type}/t-darwin64-biarch t-slibgcc"
	tm_file="${tm_file} ${cpu_type}/darwin64-biarch.h"
	;;
powerpc*-*-freebsd*)
	tm_file="${tm_file} dbxelf.h elfos.h gnu-user.h ${fbsd_tm_file} rs6000/sysv4.h"
	extra_options="${extra_options} rs6000/sysv4.opt"
	tmake_file="rs6000/t-fprules rs6000/t-ppcos ${tmake_file} rs6000/t-ppccomm"
	case ${target} in
	    powerpc*le-*-*)
		tm_file="${tm_file} rs6000/sysv4le.h" ;;
	esac
	case ${target} in
	     powerpc64*)
	    	tm_file="${tm_file} rs6000/default64.h rs6000/freebsd64.h"
		tmake_file="${tmake_file} rs6000/t-freebsd64"
		extra_options="${extra_options} rs6000/linux64.opt"
		if test $fbsd_major -ge 13; then
		    tm_defines="${tm_defines} TARGET_FREEBSD32_SECURE_PLT=1"
		fi
		;;
	     *)
		if test $fbsd_major -ge 13; then
		    tm_file="rs6000/secureplt.h ${tm_file}"
		fi
	        tm_file="${tm_file} rs6000/freebsd.h"
		;;
	esac
	;;
powerpc-*-netbsd*)
	tm_file="${tm_file} dbxelf.h elfos.h gnu-user.h ${nbsd_tm_file} freebsd-spec.h rs6000/sysv4.h rs6000/netbsd.h"
	extra_options="${extra_options} netbsd.opt netbsd-elf.opt"
	tmake_file="${tmake_file} rs6000/t-netbsd"
	extra_options="${extra_options} rs6000/sysv4.opt"
	;;
powerpc-*-eabisimaltivec*)
	tm_file="${tm_file} dbxelf.h elfos.h gnu-user.h freebsd-spec.h newlib-stdint.h rs6000/sysv4.h rs6000/eabi.h rs6000/eabisim.h rs6000/eabialtivec.h"
	extra_options="${extra_options} rs6000/sysv4.opt"
	tmake_file="rs6000/t-fprules rs6000/t-ppcendian rs6000/t-ppccomm"
	use_gcc_stdint=wrap
	;;
powerpc-*-eabisim*)
	tm_file="${tm_file} dbxelf.h elfos.h gnu-user.h usegas.h freebsd-spec.h newlib-stdint.h rs6000/sysv4.h rs6000/eabi.h rs6000/eabisim.h"
	extra_options="${extra_options} rs6000/sysv4.opt"
	tmake_file="rs6000/t-fprules rs6000/t-ppcgas rs6000/t-ppccomm"
	use_gcc_stdint=wrap
	;;
powerpc-*-elf*)
	tm_file="${tm_file} dbxelf.h elfos.h gnu-user.h usegas.h freebsd-spec.h newlib-stdint.h rs6000/sysv4.h"
	extra_options="${extra_options} rs6000/sysv4.opt"
	tmake_file="rs6000/t-fprules rs6000/t-ppcgas rs6000/t-ppccomm"
	;;
powerpc-*-eabialtivec*)
	tm_file="${tm_file} dbxelf.h elfos.h gnu-user.h freebsd-spec.h newlib-stdint.h rs6000/sysv4.h rs6000/eabi.h rs6000/eabialtivec.h"
	extra_options="${extra_options} rs6000/sysv4.opt"
	tmake_file="rs6000/t-fprules rs6000/t-ppcendian rs6000/t-ppccomm"
	use_gcc_stdint=wrap
	;;
powerpc-*-eabi*)
	tm_file="${tm_file} dbxelf.h elfos.h gnu-user.h usegas.h freebsd-spec.h newlib-stdint.h rs6000/sysv4.h rs6000/eabi.h"
	extra_options="${extra_options} rs6000/sysv4.opt"
	tmake_file="rs6000/t-fprules rs6000/t-ppcgas rs6000/t-ppccomm"
	use_gcc_stdint=wrap
	;;
powerpc-*-rtems*)
	tm_file="rs6000/biarch64.h ${tm_file} dbxelf.h elfos.h gnu-user.h freebsd-spec.h newlib-stdint.h rs6000/sysv4.h rs6000/rtems.h rtems.h"
	extra_options="${extra_options} rs6000/sysv4.opt rs6000/linux64.opt"
	tmake_file="${tmake_file} rs6000/t-fprules rs6000/t-rtems rs6000/t-ppccomm"
	;;
powerpc*-*-linux*)
	tm_file="${tm_file} dbxelf.h elfos.h gnu-user.h linux.h freebsd-spec.h rs6000/sysv4.h"
	extra_options="${extra_options} rs6000/sysv4.opt"
	tmake_file="${tmake_file} rs6000/t-fprules rs6000/t-ppccomm"
	extra_objs="$extra_objs rs6000-linux.o"
	case ${target} in
	    powerpc*le-*-*)
		tm_file="${tm_file} rs6000/sysv4le.h" ;;
	esac
	case ${target}:${with_cpu} in
	    powerpc64*: | powerpc64*:native) cpu_is_64bit=yes ;;
	esac
	maybe_biarch=${cpu_is_64bit}
	case ${enable_targets} in
	    *powerpc64*) maybe_biarch=yes ;;
	    all) maybe_biarch=yes ;;
	esac
	case ${target}:${enable_targets}:${maybe_biarch} in
	    powerpc64-* | powerpc-*:*:yes | *:*powerpc64-*:yes | *:all:yes \
	    | powerpc64le*:*powerpcle* | powerpc64le*:*powerpc-* \
	    | powerpcle-*:*powerpc64le*:yes)
		if test x$cpu_is_64bit = xyes; then
		    tm_file="${tm_file} rs6000/default64.h"
		fi
		tm_file="rs6000/biarch64.h ${tm_file} rs6000/linux64.h glibc-stdint.h"
		tmake_file="$tmake_file rs6000/t-linux64"
		case ${target} in
		    powerpc*le-*-*)
			tmake_file="$tmake_file rs6000/t-linux64le"
			case ${enable_targets} in
			    all | *powerpc64-* | *powerpc-*)
				tmake_file="$tmake_file rs6000/t-linux64lebe" ;;
			esac ;;
		    *)
			case ${enable_targets} in
			    all | *powerpc64le-* | *powerpcle-*)
				tmake_file="$tmake_file rs6000/t-linux64bele" ;;
			esac ;;
		esac
		extra_options="${extra_options} rs6000/linux64.opt"
		;;
	    powerpc64*)
		tm_file="${tm_file} rs6000/default64.h rs6000/linux64.h glibc-stdint.h"
		extra_options="${extra_options} rs6000/linux64.opt"
		tmake_file="${tmake_file} rs6000/t-linux"
		;;
	    *)
		tm_file="${tm_file} rs6000/linux.h glibc-stdint.h"
		tmake_file="${tmake_file} rs6000/t-ppcos rs6000/t-linux"
		;;
	esac
	case ${target} in
	    powerpc*-*-linux*ppc476*)
		tm_file="${tm_file} rs6000/476.h"
		extra_options="${extra_options} rs6000/476.opt" ;;
	    powerpc*-*-linux*altivec*)
		tm_file="${tm_file} rs6000/linuxaltivec.h" ;;
	esac
	case ${target} in
	    *-linux*-musl*)
		enable_secureplt=yes ;;
	esac
	if test x${enable_secureplt} = xyes; then
		tm_file="rs6000/secureplt.h ${tm_file}"
	fi
	;;
powerpc*-wrs-vxworks7r*)

	# Wind River 7 post SR0600 is mostly like Linux so we setup
	# our config in a very similar fashion and adjust to a few
	# specificities.

	# The system compiler is configured with secureplt by default.
	tm_file="${tm_file} rs6000/secureplt.h"

	tm_file="${tm_file} elfos.h gnu-user.h linux.h freebsd-spec.h"
	tm_file="${tm_file} rs6000/sysv4.h rs6000/biarch64.h rs6000/default64.h rs6000/linux64.h"
	tm_file="${tm_file} vx-common.h vxworks.h rs6000/vxworks.h"

	extra_options="${extra_options} rs6000/sysv4.opt linux.opt rs6000/linux64.opt"

	tmake_file="${tmake_file} t-linux rs6000/t-linux64 rs6000/t-fprules rs6000/t-ppccomm"
	tmake_file="${tmake_file} rs6000/t-vxworks"

	tm_defines="$tm_defines DEFAULT_LIBC=LIBC_GLIBC"
	extra_objs="$extra_objs linux.o rs6000-linux.o"
	;;
powerpc-wrs-vxworks*)
	tm_file="${tm_file} elfos.h gnu-user.h freebsd-spec.h rs6000/sysv4.h"
	tmake_file="${tmake_file} rs6000/t-fprules rs6000/t-ppccomm rs6000/t-vxworks"
	extra_options="${extra_options} rs6000/sysv4.opt"
	extra_headers="${extra_headers} ppc-asm.h"
	case ${target} in
          *-vxworksmils*)
            tm_file="${tm_file} vx-common.h vxworksae.h rs6000/vxworks.h rs6000/vxworksmils.h"
            tmake_file="${tmake_file} rs6000/t-vxworksmils"
            ;;
	  *-vxworksae*)
	    tm_file="${tm_file} vx-common.h vxworksae.h rs6000/vxworks.h rs6000/vxworksae.h"
	    tmake_file="${tmake_file} rs6000/t-vxworksae"
	    ;;
	  *-vxworks*)
	    tm_file="${tm_file} vx-common.h vxworks.h rs6000/vxworks.h"
	    ;;
	esac
	;;
powerpc-*-lynxos*)
	xm_defines=POSIX
	tm_file="${tm_file} dbxelf.h elfos.h gnu-user.h rs6000/sysv4.h rs6000/lynx.h lynx.h"
	tmake_file="t-lynx rs6000/t-lynx"
	extra_options="${extra_options} rs6000/sysv4.opt lynx.opt"
	thread_file=lynx
	gnu_ld=yes
	gas=yes
	;;
powerpcle-*-elf*)
	tm_file="${tm_file} dbxelf.h elfos.h gnu-user.h usegas.h freebsd-spec.h newlib-stdint.h rs6000/sysv4.h rs6000/sysv4le.h"
	tmake_file="rs6000/t-fprules rs6000/t-ppcgas rs6000/t-ppccomm"
	extra_options="${extra_options} rs6000/sysv4.opt"
	;;
powerpcle-*-eabisim*)
	tm_file="${tm_file} dbxelf.h elfos.h gnu-user.h usegas.h freebsd-spec.h newlib-stdint.h rs6000/sysv4.h rs6000/sysv4le.h rs6000/eabi.h rs6000/eabisim.h"
	tmake_file="rs6000/t-fprules rs6000/t-ppcgas rs6000/t-ppccomm"
	extra_options="${extra_options} rs6000/sysv4.opt"
	use_gcc_stdint=wrap
	;;
powerpcle-*-eabi*)
	tm_file="${tm_file} dbxelf.h elfos.h gnu-user.h usegas.h freebsd-spec.h newlib-stdint.h rs6000/sysv4.h rs6000/sysv4le.h rs6000/eabi.h"
	tmake_file="rs6000/t-fprules rs6000/t-ppcgas rs6000/t-ppccomm"
	extra_options="${extra_options} rs6000/sysv4.opt"
	use_gcc_stdint=wrap
	;;
pru*-*-*)
	tm_file="elfos.h newlib-stdint.h ${tm_file}"
	tmake_file="${tmake_file} pru/t-pru"
	extra_objs="pru-pragma.o pru-passes.o"
	use_gcc_stdint=wrap
	;;
rs6000-ibm-aix6.* | powerpc-ibm-aix6.*)
	tm_file="${tm_file} rs6000/aix.h rs6000/aix61.h rs6000/xcoff.h rs6000/aix-stdint.h"
	tmake_file="rs6000/t-aix52 t-slibgcc"
	extra_options="${extra_options} rs6000/aix64.opt"
	use_collect2=yes
	thread_file='aix'
	use_gcc_stdint=wrap
	default_use_cxa_atexit=yes
	;;
rs6000-ibm-aix7.1.* | powerpc-ibm-aix7.1.*)
	tmake_file="rs6000/t-aix52 t-slibgcc"
	if test x$cpu_is_64bit = xyes; then
	    tm_file="${tm_file} rs6000/biarch64.h"
	    tmake_file="rs6000/t-aix64 t-slibgcc"
	fi
	tm_file="${tm_file} rs6000/aix.h rs6000/aix71.h rs6000/xcoff.h rs6000/aix-stdint.h"
	extra_options="${extra_options} rs6000/aix64.opt"
	use_collect2=yes
	thread_file='aix'
	use_gcc_stdint=wrap
	default_use_cxa_atexit=yes
	;;
rs6000-ibm-aix[789].* | powerpc-ibm-aix[789].*)
	tmake_file="rs6000/t-aix52 t-slibgcc"
	if test x$cpu_is_64bit = xyes; then
	    tm_file="${tm_file} rs6000/biarch64.h"
	    tmake_file="rs6000/t-aix64 t-slibgcc"
	fi
	tm_file="${tm_file} rs6000/aix.h rs6000/aix72.h rs6000/xcoff.h rs6000/aix-stdint.h"
	extra_options="${extra_options} rs6000/aix64.opt"
	use_collect2=yes
	thread_file='aix'
	use_gcc_stdint=wrap
	default_use_cxa_atexit=yes
	;;
rl78-*-elf*)
	tm_file="dbxelf.h elfos.h newlib-stdint.h ${tm_file}"
	target_has_targetm_common=no
	c_target_objs="rl78-c.o"
	cxx_target_objs="rl78-c.o"
	tmake_file="${tmake_file} rl78/t-rl78"
	;;
rx-*-elf*)
	tm_file="dbxelf.h elfos.h newlib-stdint.h ${tm_file}"
	tmake_file="${tmake_file} rx/t-rx"
	extra_options="${extra_options} rx/elf.opt"
	;;
rx-*-linux*)
	tm_file="elfos.h linux.h glibc-stdint.h rx/linux.h ../../libgcc/config/rx/rx-abi.h"
	tmake_file="${tmake_file} rx/t-linux"
	;;
s390-*-linux*)
	tm_file="s390/s390.h dbxelf.h elfos.h gnu-user.h linux.h glibc-stdint.h s390/linux.h"
	c_target_objs="${c_target_objs} s390-c.o"
	cxx_target_objs="${cxx_target_objs} s390-c.o"
	if test x$enable_targets = xall; then
		tmake_file="${tmake_file} s390/t-linux64"
	fi
	tmake_file="${tmake_file} s390/t-s390"
	;;
s390x-*-linux*)
	tm_file="s390/s390x.h s390/s390.h dbxelf.h elfos.h gnu-user.h linux.h glibc-stdint.h s390/linux.h"
	tm_p_file="linux-protos.h s390/s390-protos.h"
	c_target_objs="${c_target_objs} s390-c.o"
	cxx_target_objs="${cxx_target_objs} s390-c.o"
	md_file=s390/s390.md
	extra_modes=s390/s390-modes.def
	out_file=s390/s390.c
	tmake_file="${tmake_file} s390/t-linux64 s390/t-s390"
	;;
s390x-ibm-tpf*)
	tm_file="s390/s390x.h s390/s390.h dbxelf.h elfos.h glibc-stdint.h s390/tpf.h"
	tm_p_file=s390/s390-protos.h
	c_target_objs="${c_target_objs} s390-c.o"
	cxx_target_objs="${cxx_target_objs} s390-c.o"
	md_file=s390/s390.md
	extra_modes=s390/s390-modes.def
	out_file=s390/s390.c
	thread_file='tpf'
	extra_options="${extra_options} s390/tpf.opt"
	tmake_file="${tmake_file} s390/t-s390"
	;;
sh-*-elf* | sh[12346l]*-*-elf* | \
  sh-*-linux* | sh[2346lbe]*-*-linux* | \
  sh-*-netbsdelf* | shl*-*-netbsdelf*)
	tmake_file="${tmake_file} sh/t-sh sh/t-elf"
	if test x${with_endian} = x; then
		case ${target} in
		sh[1234]*be-*-* | sh[1234]*eb-*-*) with_endian=big ;;
		shbe-*-* | sheb-*-*)		   with_endian=big,little ;;
		sh[1234]l* | sh[34]*-*-linux*)	   with_endian=little ;;
		shl* | sh*-*-linux* | \
		  sh-superh-elf)		   with_endian=little,big ;;
		sh[1234]*-*-*)			   with_endian=big ;;
		*)				   with_endian=big,little ;;
		esac
	fi
	# TM_ENDIAN_CONFIG is used by t-sh to determine multilibs.
	#  First word : the default endian.
	#  Second word: the secondary endian (optional).
	case ${with_endian} in
	big)		TM_ENDIAN_CONFIG=mb ;;
	little)		TM_ENDIAN_CONFIG=ml ;;
	big,little)	TM_ENDIAN_CONFIG="mb ml" ;;
	little,big)	TM_ENDIAN_CONFIG="ml mb" ;;
	*)	echo "with_endian=${with_endian} not supported."; exit 1 ;;
	esac
	case ${with_endian} in
	little*)	tm_file="sh/little.h ${tm_file}" ;;
	esac
	tm_file="${tm_file} dbxelf.h elfos.h sh/elf.h"
	case ${target} in
	sh*-*-linux*)	tmake_file="${tmake_file} sh/t-linux"
			if test x$enable_fdpic = xyes; then
				tm_defines="$tm_defines FDPIC_DEFAULT=1"
			fi
			tm_file="${tm_file} gnu-user.h linux.h glibc-stdint.h sh/linux.h" ;;
	sh*-*-netbsd*)
			tm_file="${tm_file} ${nbsd_tm_file} sh/netbsd-elf.h"
			extra_options="${extra_options} netbsd.opt netbsd-elf.opt"

			;;
	sh*-superh-elf)	if test x$with_libgloss != xno; then
                                with_libgloss=yes
                                tm_file="${tm_file} sh/newlib.h"
                        fi
			tm_file="${tm_file} sh/embed-elf.h"
			tm_file="${tm_file} sh/superh.h"
			extra_options="${extra_options} sh/superh.opt" ;;
	*)		if test x$with_newlib = xyes \
			   && test x$with_libgloss = xyes; then
				tm_file="${tm_file} sh/newlib.h"
			fi
			tm_file="${tm_file} sh/embed-elf.h" ;;
	esac
	case ${target} in
	*-*-netbsd)
		;;
	*-*-elf*)
		tm_file="${tm_file} newlib-stdint.h"
		;;
	esac
	# sed el/eb endian suffixes away to avoid confusion with sh[23]e
	case `echo ${target} | sed 's/e[lb]-/-/'` in
	sh4a_single_only*)	sh_cpu_target=sh4a-single-only ;;
	sh4a_single*)		sh_cpu_target=sh4a-single ;;
	sh4a_nofpu*)		sh_cpu_target=sh4a-nofpu ;;
	sh4al)			sh_cpu_target=sh4al ;;
	sh4a*)			sh_cpu_target=sh4a ;;
	sh4_single_only*)	sh_cpu_target=sh4-single-only ;;
	sh4_single*)		sh_cpu_target=sh4-single ;;
	sh4_nofpu*)		sh_cpu_target=sh4-nofpu ;;
	sh4* | sh-superh-*)	sh_cpu_target=sh4 ;;
	sh3e*)			sh_cpu_target=sh3e ;;
	sh*-*-netbsd* | sh3*)	sh_cpu_target=sh3 ;;
	sh2a_single_only*)	sh_cpu_target=sh2a-single-only ;;
	sh2a_single*)		sh_cpu_target=sh2a-single ;;
	sh2a_nofpu*)		sh_cpu_target=sh2a-nofpu ;;
	sh2a*)			sh_cpu_target=sh2a ;;
	sh2e*)			sh_cpu_target=sh2e ;;
	sh2*)			sh_cpu_target=sh2 ;;
	*)			sh_cpu_target=sh1 ;;
	esac
	# did the user say --without-fp ?
	if test x$with_fp = xno; then
		case ${sh_cpu_target} in
		sh4al | sh1)	;;
		sh4a* )		sh_cpu_target=sh4a-nofpu ;;
		sh4*)		sh_cpu_target=sh4-nofpu ;;
		sh3*)		sh_cpu_target=sh3 ;;
		sh2a*)		sh_cpu_target=sh2a-nofpu ;;
		sh2*)		sh_cpu_target=sh2 ;;
		*)	echo --without-fp not available for $target: ignored
		esac
		tm_defines="$tm_defines STRICT_NOFPU=1"
	fi
	sh_cpu_default="`echo $with_cpu|sed s/^m/sh/|tr A-Z_ a-z-`"
	case $sh_cpu_default in
	  sh2a-single-only | sh2a-single | sh2a-nofpu | sh2a | \
	  sh4a-single-only | sh4a-single | sh4a-nofpu | sh4a | sh4al | \
	  sh4-single-only | sh4-single | sh4-nofpu | sh4 | sh4-300 | \
	  sh3e | sh3 | sh2e | sh2 | sh1) ;;
	"")	sh_cpu_default=${sh_cpu_target} ;;
	*)	echo "with_cpu=$with_cpu not supported"; exit 1 ;;
	esac
	sh_multilibs=${with_multilib_list}
	if test "$sh_multilibs" = "default" ; then
		case ${target} in
		sh[1234]*)	sh_multilibs=${sh_cpu_target} ;;
		sh-superh-*)	sh_multilibs=m4,m4-single,m4-single-only,m4-nofpu ;;
		sh*-*-linux*)	sh_multilibs=m1,m2,m2a,m3e,m4 ;;
		sh*-*-netbsd*)	sh_multilibs=m3,m3e,m4 ;;
		*) sh_multilibs=m1,m2,m2e,m4,m4-single,m4-single-only,m2a,m2a-single ;;
		esac
		if test x$with_fp = xno; then
			sh_multilibs="`echo $sh_multilibs|sed -e s/m4/sh4-nofpu/ -e s/,m4-[^,]*//g -e s/,m[23]e// -e s/m2a,m2a-single/m2a-nofpu/ -e s/m5-..m....,//g`"
		fi
	fi
	target_cpu_default=SELECT_`echo ${sh_cpu_default}|tr abcdefghijklmnopqrstuvwxyz- ABCDEFGHIJKLMNOPQRSTUVWXYZ_`
	tm_defines=${tm_defines}' SH_MULTILIB_CPU_DEFAULT=\"'`echo $sh_cpu_default|sed s/sh/m/`'\"'
	tm_defines="$tm_defines SUPPORT_`echo $sh_cpu_default | sed 's/^m/sh/' | tr abcdefghijklmnopqrstuvwxyz- ABCDEFGHIJKLMNOPQRSTUVWXYZ_`=1"
	sh_multilibs=`echo $sh_multilibs | sed -e 's/,/ /g' -e 's/^[Ss][Hh]/m/' -e 's/ [Ss][Hh]/ m/g' | tr ABCDEFGHIJKLMNOPQRSTUVWXYZ_ abcdefghijklmnopqrstuvwxyz-`
	for sh_multilib in ${sh_multilibs}; do
		case ${sh_multilib} in
		m1 | m2 | m2e | m3 | m3e | \
		m4 | m4-single | m4-single-only | m4-nofpu | m4-300 |\
		m4a | m4a-single | m4a-single-only | m4a-nofpu | m4al | \
		m2a | m2a-single | m2a-single-only | m2a-nofpu)
			# TM_MULTILIB_CONFIG is used by t-sh for the non-endian multilib definition
			# It is passed to MULTIILIB_OPTIONS verbatim.
			TM_MULTILIB_CONFIG="${TM_MULTILIB_CONFIG}/${sh_multilib}"
			tm_defines="$tm_defines SUPPORT_`echo $sh_multilib | sed 's/^m/sh/' | tr abcdefghijklmnopqrstuvwxyz- ABCDEFGHIJKLMNOPQRSTUVWXYZ_`=1"
			;;
		\!*)	# TM_MULTILIB_EXCEPTIONS_CONFIG is used by t-sh
			# It is passed the MULTILIB_EXCEPTIONS verbatim.
			TM_MULTILIB_EXCEPTIONS_CONFIG="${TM_MULTILIB_EXCEPTIONS_CONFIG} `echo $sh_multilib | sed 's/^!//'`" ;;
		*)
			echo "with_multilib_list=${sh_multilib} not supported."
			exit 1
			;;
		esac
	done
	TM_MULTILIB_CONFIG=`echo $TM_MULTILIB_CONFIG | sed 's:^/::'`
	if test x${enable_incomplete_targets} = xyes ; then
		tm_defines="$tm_defines SUPPORT_SH1=1 SUPPORT_SH2E=1 SUPPORT_SH4=1 SUPPORT_SH4_SINGLE=1 SUPPORT_SH2A=1 SUPPORT_SH2A_SINGLE=1"
	fi
	tm_file="$tm_file ./sysroot-suffix.h"
	tmake_file="$tmake_file t-sysroot-suffix"
	;;
sh-*-rtems*)
	tmake_file="${tmake_file} sh/t-sh sh/t-rtems"
	tm_file="${tm_file} dbxelf.h elfos.h sh/elf.h sh/embed-elf.h sh/rtemself.h rtems.h newlib-stdint.h"
	;;
sh-wrs-vxworks)
	tmake_file="$tmake_file sh/t-sh sh/t-vxworks"
	tm_file="${tm_file} elfos.h sh/elf.h sh/embed-elf.h vx-common.h vxworks.h sh/vxworks.h"
	;;
sparc-*-elf*)
	tm_file="${tm_file} dbxelf.h elfos.h newlib-stdint.h sparc/sysv4.h sparc/sp-elf.h"
	case ${target} in
	    *-leon-*)
		tmake_file="sparc/t-sparc sparc/t-leon"
		;;
	    *-leon[3-9]*)
		tmake_file="sparc/t-sparc sparc/t-leon3"
		;;
	    *)
		tmake_file="sparc/t-sparc sparc/t-elf"
		;;
	esac
	;;
sparc-*-rtems*)
	tm_file="${tm_file} dbxelf.h elfos.h sparc/sysv4.h sparc/sp-elf.h sparc/rtemself.h rtems.h newlib-stdint.h"
	tmake_file="${tmake_file} sparc/t-sparc sparc/t-rtems"
	;;
sparc-*-linux*)
	tm_file="${tm_file} dbxelf.h elfos.h sparc/sysv4.h gnu-user.h linux.h glibc-stdint.h sparc/tso.h"
	extra_options="${extra_options} sparc/long-double-switch.opt"
	case ${target} in
	    *-leon-*)
		tmake_file="${tmake_file} sparc/t-sparc sparc/t-leon"
		;;
	    *-leon[3-9]*)
		tmake_file="${tmake_file} sparc/t-sparc sparc/t-leon3"
		;;
	    *)
		tmake_file="${tmake_file} sparc/t-sparc"
		;;
	esac
	if test x$enable_targets = xall; then
		tm_file="sparc/biarch64.h ${tm_file} sparc/linux64.h"
		tmake_file="${tmake_file} sparc/t-linux64"
	else
		tm_file="${tm_file} sparc/linux.h"
		tmake_file="${tmake_file} sparc/t-linux"
	fi
	;;
sparc-*-netbsdelf*)
	tm_file="${tm_file} dbxelf.h elfos.h sparc/sysv4.h ${nbsd_tm_file} sparc/netbsd-elf.h"
	extra_options="${extra_options} netbsd.opt netbsd-elf.opt"
	extra_options="${extra_options} sparc/long-double-switch.opt"
	tmake_file="${tmake_file} sparc/t-sparc"
	;;
sparc*-*-solaris2*)
	tm_file="sparc/biarch64.h ${tm_file} ${sol2_tm_file} sparc/tso.h"
	case ${target} in
	    sparc64-*-* | sparcv9-*-*)
		tm_file="sparc/default64.h ${tm_file}"
		;;
	    *)
		test x$with_cpu != x || with_cpu=v9
		;;
	esac
	tmake_file="${tmake_file} sparc/t-sparc sparc/t-sol2"
	;;
sparc-wrs-vxworks)
	tm_file="${tm_file} elfos.h sparc/sysv4.h vx-common.h vxworks.h sparc/vxworks.h"
	tmake_file="${tmake_file} sparc/t-sparc sparc/t-vxworks"
	;;
sparc64-*-elf*)
	tm_file="${tm_file} dbxelf.h elfos.h newlib-stdint.h sparc/sysv4.h sparc/sp64-elf.h"
	extra_options="${extra_options}"
	tmake_file="${tmake_file} sparc/t-sparc"
	;;
sparc64-*-rtems*)
	tm_file="${tm_file} dbxelf.h elfos.h newlib-stdint.h sparc/sysv4.h sparc/sp64-elf.h sparc/rtemself.h rtems.h"
	extra_options="${extra_options}"
	tmake_file="${tmake_file} sparc/t-sparc sparc/t-rtems-64"
	;;
sparc64-*-linux*)
	tm_file="sparc/biarch64.h ${tm_file} dbxelf.h elfos.h sparc/sysv4.h gnu-user.h linux.h glibc-stdint.h sparc/default64.h sparc/linux64.h sparc/tso.h"
	extra_options="${extra_options} sparc/long-double-switch.opt"
	tmake_file="${tmake_file} sparc/t-sparc sparc/t-linux64"
	;;
sparc64-*-freebsd*|ultrasparc-*-freebsd*)
	tm_file="${tm_file} ${fbsd_tm_file} dbxelf.h elfos.h sparc/sysv4.h sparc/freebsd.h"
	extra_options="${extra_options} sparc/long-double-switch.opt"
	case "x$with_cpu" in
		xultrasparc) ;;
		x) with_cpu=ultrasparc ;;
		*) echo "$with_cpu not supported for freebsd target"; exit 1 ;;
	esac
	tmake_file="${tmake_file} sparc/t-sparc"
	;;
sparc64-*-netbsd*)
	tm_file="sparc/biarch64.h ${tm_file}"
	tm_file="${tm_file} dbxelf.h elfos.h sparc/sysv4.h ${nbsd_tm_file} sparc/netbsd-elf.h"
	extra_options="${extra_options} netbsd.opt netbsd-elf.opt"
	extra_options="${extra_options} sparc/long-double-switch.opt"
	tmake_file="${tmake_file} sparc/t-sparc sparc/t-netbsd64"
	;;
sparc64-*-openbsd*)
	tm_file="sparc/openbsd1-64.h ${tm_file} dbxelf.h elfos.h sparc/sysv4.h sparc/sp64-elf.h"
	tm_file="${tm_file} openbsd.h openbsd-stdint.h openbsd-libpthread.h sparc/openbsd64.h"
	extra_options="${extra_options} openbsd.opt"
	extra_options="${extra_options}"
	gas=yes gnu_ld=yes
	with_cpu=ultrasparc
	tmake_file="${tmake_file} sparc/t-sparc"
	;;
tic6x-*-elf)
	tm_file="elfos.h ${tm_file} c6x/elf-common.h c6x/elf.h"
	tm_file="${tm_file} dbxelf.h tm-dwarf2.h newlib-stdint.h"
	tmake_file="c6x/t-c6x c6x/t-c6x-elf"
	use_collect2=no
	;;
tic6x-*-uclinux)
	tm_file="elfos.h ${tm_file} gnu-user.h linux.h c6x/elf-common.h c6x/uclinux-elf.h"
	tm_file="${tm_file} dbxelf.h tm-dwarf2.h glibc-stdint.h"
	tm_file="${tm_file} ./sysroot-suffix.h"
	tmake_file="t-sysroot-suffix t-slibgcc"
	tmake_file="${tmake_file} c6x/t-c6x c6x/t-c6x-elf c6x/t-c6x-uclinux"
	use_collect2=no
	;;
tilegx*-*-linux*)
	tm_file="elfos.h gnu-user.h linux.h glibc-stdint.h tilegx/linux.h ${tm_file}"
        tmake_file="${tmake_file} tilegx/t-tilegx"
	extra_objs="${extra_objs} mul-tables.o"
	c_target_objs="${c_target_objs} tilegx-c.o"
	cxx_target_objs="${cxx_target_objs} tilegx-c.o"
	extra_headers="feedback.h"
	case $target in
	tilegxbe-*)
		tm_defines="${tm_defines} TARGET_BIG_ENDIAN_DEFAULT=1"
 		;;
	esac
	;;
tilepro*-*-linux*)
	tm_file="elfos.h gnu-user.h linux.h glibc-stdint.h tilepro/linux.h ${tm_file}"
        tmake_file="${tmake_file} tilepro/t-tilepro"
	extra_objs="${extra_objs} mul-tables.o"
	c_target_objs="${c_target_objs} tilepro-c.o"
	cxx_target_objs="${cxx_target_objs} tilepro-c.o"
	extra_headers="feedback.h"
	;;
v850-*-rtems*)
	target_cpu_default="TARGET_CPU_generic"
	tm_file="dbxelf.h elfos.h v850/v850.h"
	tm_file="${tm_file} v850/rtems.h rtems.h newlib-stdint.h"
	tmake_file="${tmake_file} v850/t-v850"
	tmake_file="${tmake_file} v850/t-rtems"
	use_collect2=no
	c_target_objs="v850-c.o"
	cxx_target_objs="v850-c.o"
	;;
v850*-*-*)
	case ${target} in
	v850e3v5-*-*)
		target_cpu_default="TARGET_CPU_v850e3v5"
		;;
	v850e2v3-*-*)
		target_cpu_default="TARGET_CPU_v850e2v3"
		;;
	v850e2-*-*)
		target_cpu_default="TARGET_CPU_v850e2"
		;;
	v850e1-*-* | v850es-*-*)
		target_cpu_default="TARGET_CPU_v850e1"
		;;
	v850e-*-*)
		target_cpu_default="TARGET_CPU_v850e"
		;;
	v850-*-*)
		target_cpu_default="TARGET_CPU_generic"
		;;
	esac
	tm_file="dbxelf.h elfos.h newlib-stdint.h v850/v850.h"
	if test x$stabs = xyes
	then
		tm_file="${tm_file} dbx.h"
	fi
	use_collect2=no
	c_target_objs="v850-c.o"
	cxx_target_objs="v850-c.o"
	use_gcc_stdint=wrap
	;;
vax-*-linux*)
	tm_file="${tm_file} dbxelf.h elfos.h gnu-user.h linux.h vax/elf.h vax/linux.h"
	extra_options="${extra_options} vax/elf.opt"
	;;
vax-*-netbsdelf*)
	tm_file="${tm_file} elfos.h ${nbsd_tm_file} vax/elf.h vax/netbsd-elf.h"
	extra_options="${extra_options} netbsd.opt netbsd-elf.opt vax/elf.opt"
	tm_defines="${tm_defines} CHAR_FAST8=1 SHORT_FAST16=1"
	;;
vax-*-openbsd*)
	tm_file="vax/vax.h vax/openbsd1.h openbsd.h openbsd-stdint.h openbsd-libpthread.h vax/openbsd.h"
	extra_options="${extra_options} openbsd.opt"
	use_collect2=yes
	;;
visium-*-elf*)
	tm_file="dbxelf.h elfos.h ${tm_file} visium/elf.h newlib-stdint.h"
	tmake_file="visium/t-visium visium/t-crtstuff"
	;;
xstormy16-*-elf)
	# For historical reasons, the target files omit the 'x'.
	tm_file="dbxelf.h elfos.h newlib-stdint.h stormy16/stormy16.h"
	tm_p_file=stormy16/stormy16-protos.h
	tm_d_file="elfos.h stormy16/stormy16.h"
	md_file=stormy16/stormy16.md
	out_file=stormy16/stormy16.c
	extra_options=stormy16/stormy16.opt
	tmake_file="stormy16/t-stormy16"
	;;
xtensa*-*-elf*)
	tm_file="${tm_file} dbxelf.h elfos.h newlib-stdint.h xtensa/elf.h"
	extra_options="${extra_options} xtensa/elf.opt"
	;;
xtensa*-*-linux*)
	tm_file="${tm_file} dbxelf.h elfos.h gnu-user.h linux.h glibc-stdint.h xtensa/linux.h"
	tmake_file="${tmake_file} xtensa/t-xtensa"
	;;
xtensa*-*-uclinux*)
	tm_file="${tm_file} dbxelf.h elfos.h gnu-user.h linux.h glibc-stdint.h xtensa/uclinux.h"
	tmake_file="${tmake_file} xtensa/t-xtensa"
	extra_options="${extra_options} xtensa/uclinux.opt"
	;;
am33_2.0-*-linux*)
	tm_file="mn10300/mn10300.h dbxelf.h elfos.h gnu-user.h linux.h glibc-stdint.h mn10300/linux.h"
	gas=yes gnu_ld=yes
	use_collect2=no
	;;
m32c-*-rtems*)
	tm_file="dbxelf.h elfos.h ${tm_file} m32c/rtems.h rtems.h newlib-stdint.h"
	c_target_objs="m32c-pragma.o"
	cxx_target_objs="m32c-pragma.o"
 	;;
m32c-*-elf*)
	tm_file="dbxelf.h elfos.h newlib-stdint.h ${tm_file}"
	c_target_objs="m32c-pragma.o"
	cxx_target_objs="m32c-pragma.o"
 	;;
*)
	echo "*** Configuration ${target} not supported" 1>&2
	exit 1
	;;
esac

case ${target} in
i[34567]86-*-linux* | x86_64-*-linux*)
	tmake_file="${tmake_file} i386/t-pmm_malloc i386/t-i386"
	;;
i[34567]86-*-* | x86_64-*-*)
	tmake_file="${tmake_file} i386/t-gmm_malloc i386/t-i386"
	;;
powerpc*-*-* | rs6000-*-*)
	tm_file="${tm_file} ${cpu_type}/option-defaults.h"
esac

# non-glibc systems
case ${target} in
*-linux-musl*)
	tmake_file="${tmake_file} t-musl"
	;;
*-linux-uclibc*)
	tmake_file="${tmake_file} t-uclibc"
	;;
esac

# Assume the existence of indirect function support and allow the use of the
# resolver attribute.
case ${target} in
*-*-linux*android*|*-*-linux*uclibc*|*-*-linux*musl*)
        ;;
*-*-kfreebsd*-gnu | *-*-kopensolaris*-gnu)
        ;;
*-*-linux* | *-*-gnu*)
	case ${target} in
	aarch64*-* | arm*-* | i[34567]86-* | powerpc*-* | s390*-* | sparc*-* | x86_64-*)
		default_gnu_indirect_function=yes
		;;
	esac
	;;
esac

# Build mkoffload tool
case ${target} in
*-intelmic-* | *-intelmicemul-*)
	tmake_file="${tmake_file} i386/t-intelmic"
	tm_file="${tm_file} i386/intelmic-offload.h"
	;;
esac

if [ "$target_has_targetcm" = "no" ]; then
  c_target_objs="$c_target_objs default-c.o"
  cxx_target_objs="$cxx_target_objs default-c.o"
fi

if [ "$common_out_file" = "" ]; then
  if [ "$target_has_targetm_common" = "yes" ]; then
    common_out_file="$cpu_type/$cpu_type-common.c"
  else
    common_out_file="default-common.c"
  fi
fi

if [ "$target_has_targetdm" = "no" ]; then
  d_target_objs="$d_target_objs default-d.o"
fi

# Support for --with-cpu and related options (and a few unrelated options,
# too).
case ${with_cpu} in
  yes | no)
    echo "--with-cpu must be passed a value" 1>&2
    exit 1
    ;;
esac

# Set arch and cpu from ${target} and ${target_noncanonical}.  Set cpu
# to generic if there is no processor scheduler model for the target.
arch=
cpu=
arch_without_sse2=no
arch_without_64bit=no
case ${target} in
  i386-*-freebsd*)
    if test $fbsd_major -ge 6; then
      arch=i486
    else
      arch=i386
    fi
    cpu=generic
    arch_without_sse2=yes
    arch_without_64bit=yes
    ;;
  i386-*-netbsd*)
    arch=i486
    cpu=generic
    arch_without_sse2=yes
    arch_without_64bit=yes
    ;;
  i386-*-*)
    arch=i386
    cpu=i386
    arch_without_sse2=yes
    arch_without_64bit=yes
    ;;
  i486-*-*)
    arch=i486
    cpu=i486
    arch_without_sse2=yes
    arch_without_64bit=yes
    ;;
  i586-*-*)
    arch_without_sse2=yes
    arch_without_64bit=yes
    case ${target_noncanonical} in
      k6_2-*)
	arch=k6-2
	cpu=k6-2
	;;
      k6_3-*)
	arch=k6-3
	cpu=k6-3
	;;
      k6-*)
	arch=k6
	cpu=k6
	;;
      pentium_mmx-*|winchip_c6-*|winchip2-*|c3-*)
	arch=pentium-mmx
	cpu=pentium-mmx
	;;
      *)
	arch=pentium
	cpu=pentium
	;;
    esac
    ;;
  i686-*-* | i786-*-*)
    case ${target_noncanonical} in
      znver1-*)
	arch=znver1
	cpu=znver1
	;;
      znver2-*)
	arch=znver2
	cpu=znver2
	;;
      znver3-*)
	arch=znver3
	cpu=znver3
	;;
      bdver4-*)
        arch=bdver4
        cpu=bdver4
        ;;
      bdver3-*)
        arch=bdver3
        cpu=bdver3
        ;;
      bdver2-*)
        arch=bdver2
        cpu=bdver2
        ;;
      bdver1-*)
	arch=bdver1
	cpu=bdver1
	;;
      btver1-*)
	arch=btver1
	cpu=btver1
	;;
      btver2-*)
	arch=btver2
	cpu=btver2
	;;
      amdfam10-*|barcelona-*)
	arch=amdfam10
	cpu=amdfam10
	;;
      k8_sse3-*|opteron_sse3-*|athlon64_sse3-*)
	arch=k8-sse3
	cpu=k8-sse3
	;;
      k8-*|opteron-*|athlon64-*|athlon_fx-*)
	arch=k8
	cpu=k8
	;;
      athlon_xp-*|athlon_mp-*|athlon_4-*)
	arch=athlon-4
	cpu=athlon-4
	arch_without_sse2=yes
	arch_without_64bit=yes
	;;
      athlon_tbird-*|athlon-*)
	arch=athlon
	cpu=athlon
	arch_without_sse2=yes
	;;
      geode-*)
	arch=geode
	cpu=geode
	arch_without_sse2=yes
	;;
      pentium2-*)
	arch=pentium2
	cpu=pentium2
	arch_without_sse2=yes
	;;
      pentium3-*|pentium3m-*)
	arch=pentium3
	cpu=pentium3
	arch_without_sse2=yes
	;;
      pentium4-*|pentium4m-*)
	arch=pentium4
	cpu=pentium4
	;;
      prescott-*)
	arch=prescott
	cpu=prescott
	;;
      nocona-*)
	arch=nocona
	cpu=nocona
	;;
      atom-*)
	arch=atom
	cpu=atom
	;;
      slm-*)
	arch=slm
	cpu=slm
	;;
      core2-*)
	arch=core2
	cpu=core2
	;;
      corei7-*)
	arch=corei7
	cpu=corei7
	;;
      corei7_avx-*)
	arch=corei7-avx
	cpu=corei7-avx
	;;
      pentium_m-*)
	arch=pentium-m
	cpu=pentium-m
	;;
      pentiumpro-*)
	arch=pentiumpro
	cpu=pentiumpro
	arch_without_sse2=yes
	;;
      *)
	arch=pentiumpro
	cpu=generic
	arch_without_sse2=yes
	arch_without_64bit=yes
	;;
    esac
    ;;
  x86_64-*-*)
    case ${target_noncanonical} in
      znver1-*)
	arch=znver1
	cpu=znver1
	;;
      znver2-*)
	arch=znver2
	cpu=znver2
	;;
      znver3-*)
	arch=znver3
	cpu=znver3
	;;
      bdver4-*)
        arch=bdver4
        cpu=bdver4
        ;;
      bdver3-*)
        arch=bdver3
        cpu=bdver3
        ;;
      bdver2-*)
        arch=bdver2
        cpu=bdver2
        ;;
      bdver1-*)
	arch=bdver1
	cpu=bdver1
	;;
      btver1-*)
	arch=btver1
	cpu=btver1
	;;
      btver2-*)
	arch=btver2
	cpu=btver2
	;;
      amdfam10-*|barcelona-*)
	arch=amdfam10
	cpu=amdfam10
	;;
      k8_sse3-*|opteron_sse3-*|athlon64_sse3-*)
	arch=k8-sse3
	cpu=k8-sse3
	;;
      k8-*|opteron-*|athlon_64-*)
	arch=k8
	cpu=k8
	;;
      nocona-*)
	arch=nocona
	cpu=nocona
	;;
      atom-*)
	arch=atom
	cpu=atom
	;;
      slm-*)
	arch=slm
	cpu=slm
	;;
      core2-*)
	arch=core2
	cpu=core2
	;;
      corei7-*)
	arch=corei7
	cpu=corei7
	;;
      *)
	arch=x86-64
	cpu=generic
	;;
    esac
    ;;
esac

# If there is no $with_cpu option, try to infer one from ${target}.
# This block sets nothing except for with_cpu.
if test x$with_cpu = x ; then
  case ${target} in
    i[34567]86-*-elfiamcu)
      with_cpu=lakemont
      ;;
    i[34567]86-*-*|x86_64-*-*)
      with_cpu=$cpu
      ;;
    alphaev6[78]*-*-*)
      with_cpu=ev67
      ;;
    alphaev6*-*-*)
      with_cpu=ev6
      ;;
    alphapca56*-*-*)
      with_cpu=pca56
      ;;
    alphaev56*-*-*)
      with_cpu=ev56
      ;;
    alphaev5*-*-*)
      with_cpu=ev5
      ;;
    frv-*-*linux* | frv400-*-*linux*)
      with_cpu=fr400
      ;;
    frv550-*-*linux*)
      with_cpu=fr550
      ;;
    m68k*-*-*)
      case "$with_arch" in
	"cf")
	  with_cpu=${default_cf_cpu}
	  ;;
	"" | "m68k")
	  with_cpu=m${default_m68k_cpu}
	  ;;
      esac
      ;;
    sparc*-*-*)
      case ${target} in
	*-leon-*)
	  with_cpu=leon
	  ;;
	*-leon[3-9]*)
	  with_cpu=leon3
	  ;;
	*-leon[3-9]v7*)
	  with_cpu=leon3v7
	  ;;
	*)
	  with_cpu="`echo ${target} | sed 's/-.*$//'`"
	  ;;
      esac
      ;;
    visium-*-*)
      with_cpu=gr5
      ;;
  esac

  # Avoid overriding --with-cpu-32 and --with-cpu-64 values.
  case ${target} in
    i[34567]86-*-*|x86_64-*-*)
      if test x$with_cpu_32 != x || test x$with_cpu_64 != x; then
	if test x$with_cpu_32 = x; then
	  with_cpu_32=$with_cpu
	fi
	if test x$with_cpu_64 = x; then
	  with_cpu_64=$with_cpu
	fi
        with_cpu=
      fi
      ;;
  esac
fi

# Support for --with-arch and related options (and a few unrelated options,
# too).
case ${with_arch} in
  yes | no)
    echo "--with-arch must be passed a value" 1>&2
    exit 1
    ;;
esac

# If there is no $with_arch option, try to infer one from ${target}.
# This block sets nothing except for with_arch.
if test x$with_arch = x ; then
  case ${target} in
    i[34567]86-*-darwin*|x86_64-*-darwin*)
      # Default arch is set via TARGET_SUBTARGET32_ISA_DEFAULT
      # and TARGET_SUBTARGET64_ISA_DEFAULT in config/i386/darwin.h.
      ;;
    i[34567]86-*-elfiamcu)
      with_arch=lakemont
      ;;
    i[34567]86-*-*)
      # --with-fpmath sets the default ISA to SSE2, which is the same
      # ISA supported by Pentium 4.
      if test x$with_fpmath = x || test $arch_without_sse2 = no; then
	with_arch=$arch
      else
	with_arch=pentium4
      fi
      ;;
    x86_64-*-*)
      with_arch=$arch
      ;;
    mips64r5900-*-* | mips64r5900el-*-* | mipsr5900-*-* | mipsr5900el-*-*)
      with_arch=r5900
      ;;
    mips*-*-vxworks)
      with_arch=mips2
      ;;
  esac

  # Avoid overriding --with-arch-32 and --with-arch-64 values.
  case ${target} in
    i[34567]86-*-darwin*|x86_64-*-darwin*)
      # Default arch is set via TARGET_SUBTARGET32_ISA_DEFAULT
      # and TARGET_SUBTARGET64_ISA_DEFAULT in config/i386/darwin.h.
      ;;
    i[34567]86-*-*|x86_64-*-*)
      if test x$with_arch_32 != x || test x$with_arch_64 != x; then
	if test x$with_arch_32 = x; then
	  with_arch_32=$with_arch
	fi
	if test x$with_arch_64 = x; then
	  if test $arch_without_64bit = yes; then
	    # Set the default 64bit arch to x86-64 if the default arch
	    # doesn't support 64bit.
	    with_arch_64=x86-64
	  else
	    with_arch_64=$with_arch
	  fi
	fi
	with_arch=
      elif test $arch_without_64bit$need_64bit_isa = yesyes; then
	# Set the default 64bit arch to x86-64 if the default arch
	# doesn't support 64bit and we need 64bit ISA.
	with_arch_32=$with_arch
	with_arch_64=x86-64
	with_arch=
      fi
      ;;
  esac
fi

# Infer a default setting for --with-float.
if test x$with_float = x; then
  case ${target} in
    mips64r5900-*-* | mips64r5900el-*-* | mipsr5900-*-* | mipsr5900el-*-*)
      # The R5900 doesn't support 64-bit float.  32-bit float doesn't
      # comply with IEEE 754.
      with_float=soft
      ;;
  esac
fi

# Infer a default setting for --with-fpu.
if test x$with_fpu = x; then
  case ${target} in
    mips64r5900-*-* | mips64r5900el-*-* | mipsr5900-*-* | mipsr5900el-*-*)
      # The R5900 FPU only supports single precision.
      with_fpu=single
      ;;
  esac
fi

# Support --with-fpmath.
if test x$with_fpmath != x; then
  case ${target} in
    i[34567]86-*-* | x86_64-*-*)
      case ${with_fpmath} in
      avx)
	tm_file="${tm_file} i386/avxmath.h"
	;;
      sse)
	tm_file="${tm_file} i386/ssemath.h"
	;;
      *)
	echo "Invalid --with-fpmath=$with_fpmath" 1>&2
	exit 1
	;;
      esac
      ;;
    *)
      echo "--with-fpmath isn't supported for $target." 1>&2
      exit 1
      ;;
  esac
fi

# Similarly for --with-schedule.
if test x$with_schedule = x; then
	case ${target} in
	hppa1*)
		# Override default PA8000 scheduling model.
		with_schedule=7100LC
		;;
	esac
fi

# Infer a default setting for --with-llsc.
if test x$with_llsc = x; then
  case ${target} in
    mips*-*-linux*)
      # The kernel emulates LL and SC where necessary.
      with_llsc=yes
      ;;
    mips64r5900-*-* | mips64r5900el-*-* | mipsr5900-*-* | mipsr5900el-*-*)
      # The R5900 doesn't support LL(D) and SC(D).
      with_llsc=no
      ;;
  esac
fi

# Validate and mark as valid any --with options supported
# by this target.  In order to use a particular --with option
# you must list it in supported_defaults; validating the value
# is optional.  This case statement should set nothing besides
# supported_defaults.

supported_defaults=
case "${target}" in
	aarch64*-*-*)
		supported_defaults="abi cpu cpu_64 arch arch_64 tune tune_64"
		if test x$with_cpu_64 != x && test x$with_cpu = x; then
			with_cpu=$with_cpu_64
		fi
		if test x$with_arch_64 != x && test x$with_arch = x; then
			with_arch=$with_arch_64
		fi
		if test x$with_tune_64 != x && test x$with_tune = x; then
			with_tune=$with_tune_64
		fi
		for which in cpu arch tune; do
			eval "val=\$with_$which"
			base_val=`echo $val | sed -e 's/\+.*//'`
			ext_val=`echo $val | sed -e 's/[a-z0-9.-]\+//'`

			if [ $which = arch ]; then
			  def=aarch64-arches.def
			  pattern=AARCH64_ARCH
			else
			  def=aarch64-cores.def
			  pattern=AARCH64_CORE
			fi

			ext_mask=AARCH64_CPU_DEFAULT_FLAGS

			# Find the base CPU or ARCH id in aarch64-cores.def or
			# aarch64-arches.def
			if [ x"$base_val" = x ] \
			    || grep "^$pattern(\"$base_val\"," \
				    ${srcdir}/config/aarch64/$def \
				    > /dev/null; then

			  if [ $which = arch ]; then
				base_id=`grep "^$pattern(\"$base_val\"," \
				  ${srcdir}/config/aarch64/$def | \
				  sed -e 's/^[^,]*,[ 	]*//' | \
				  sed -e 's/,.*$//'`
				# Extract the architecture flags from aarch64-arches.def
				ext_mask=`grep "^$pattern(\"$base_val\"," \
				   ${srcdir}/config/aarch64/$def | \
				   sed -e 's/)$//' | \
				   sed -e 's/^.*,//'`
			  else
				base_id=`grep "^$pattern(\"$base_val\"," \
				  ${srcdir}/config/aarch64/$def | \
				  sed -e 's/^[^,]*,[ 	]*//' | \
				  sed -e 's/,.*$//'`
			  fi

			  # Disallow extensions in --with-tune=cortex-a53+crc.
			  if [ $which = tune ] && [ x"$ext_val" != x ]; then
			    echo "Architecture extensions not supported in --with-$which=$val" 1>&2
			    exit 1
			  fi

			  # Use the pre-processor to strip flatten the options.
			  # This makes the format less rigid than if we use
			  # grep and sed directly here.
			  opt_macro="AARCH64_OPT_EXTENSION(A, B, C, D, E, F)=A, B, C, D, E, F"
			  options_parsed="`$ac_cv_prog_CPP -D"$opt_macro" -x c \
				${srcdir}/config/aarch64/aarch64-option-extensions.def`"

			  # Match one element inside AARCH64_OPT_EXTENSION, we
			  # consume anything that's not a ,.
			  elem="[ 	]*\([^,]\+\)[ 	]*"

			  # Repeat the pattern for the number of entries in the
			  # AARCH64_OPT_EXTENSION, currently 6 times.
			  sed_patt="^$elem,$elem,$elem,$elem,$elem,$elem"

			  while [ x"$ext_val" != x ]
			  do
				ext_val=`echo $ext_val | sed -e 's/\+//'`
				ext=`echo $ext_val | sed -e 's/\+.*//'`
				base_ext=`echo $ext | sed -e 's/^no//'`
				opt_line=`echo -e "$options_parsed" | \
					grep "^\"$base_ext\""`

				if [ x"$base_ext" = x ] \
				    || [[ -n $opt_line ]]; then

				  # These regexp extract the elements based on
				  # their group match index in the regexp.
				  ext_canon=`echo -e "$opt_line" | \
					sed -e "s/$sed_patt/\2/"`
				  ext_on=`echo -e "$opt_line" | \
					sed -e "s/$sed_patt/\3/"`
				  ext_off=`echo -e "$opt_line" | \
					sed -e "s/$sed_patt/\4/"`

				  if [ $ext = $base_ext ]; then
					# Adding extension
					ext_mask="("$ext_mask") | ("$ext_on" | "$ext_canon")"
				  else
					# Removing extension
					ext_mask="("$ext_mask") & ~("$ext_off" | "$ext_canon")"
				  fi

				  true
				else
				  echo "Unknown extension used in --with-$which=$val" 1>&2
				  exit 1
				fi
				ext_val=`echo $ext_val | sed -e 's/[a-z0-9]\+//'`
			  done

			  ext_mask="(("$ext_mask") << 6)"
			  if [ x"$base_id" != x ]; then
				target_cpu_cname="TARGET_CPU_$base_id | $ext_mask"
			  fi
			  true
			else
			  # Allow --with-$which=native.
			  if [ "$val" = native ]; then
			    true
			  else
			    echo "Unknown $which used in --with-$which=$val" 1>&2
			    exit 1
			  fi
			fi
		done
		;;

	alpha*-*-*)
		supported_defaults="cpu tune"
		for which in cpu tune; do
			eval "val=\$with_$which"
			case "$val" in
			"" \
			| ev4 | ev45 | 21064 | ev5 | 21164 | ev56 | 21164a \
			| pca56 | 21164PC | 21164pc | ev6 | 21264 | ev67 \
			| 21264a)
				;;
			*)
				echo "Unknown CPU used in --with-$which=$val" 1>&2
				exit 1
				;;
			esac
		done
		;;

	arc*-*-*)
		supported_defaults="cpu"

		if [ x"$with_cpu" = x ] \
		    || grep "^ARC_CPU ($with_cpu," \
		       ${srcdir}/config/arc/arc-cpus.def \
		       > /dev/null; then
		 # Ok
		 true
		else
		 echo "Unknown cpu used in --with-cpu=$with_cpu" 1>&2
		 exit 1
		fi
		;;

    csky-*-*)
	supported_defaults="cpu endian float"
	;;

	arm*-*-*)
		supported_defaults="arch cpu float tune fpu abi mode tls"
		for which in cpu tune arch; do
			# See if it matches a supported value
			eval "val=\$with_$which"
			if [ x"$val" != x ]; then
			  cpu=`awk -f ${srcdir}/config/arm/parsecpu.awk \
				-v cmd="chk$which $val" \
				${srcdir}/config/arm/arm-cpus.in`
			  if [ "$cpu" = "error" ]; then
			    echo "Unknown target in --with-$which=$val" 1>&2
			    exit 1
			  else
			    new_val=$cpu
			    eval "target_${which}_cname=$new_val"
			    echo "For $val real value is $new_val"
			  fi
			fi
		done

		case "$with_float" in
		"" \
		| soft | hard | softfp)
			# OK
			;;
		*)
			echo "Unknown floating point type used in --with-float=$with_float" 1>&2
			exit 1
			;;
		esac

		# see if --with-fpu matches any of the supported FPUs
		if [ x"$with_fpu" != x ] ; then
		  val=$with_fpu
		  fpu=`awk -f ${srcdir}/config/arm/parsecpu.awk \
			-v cmd="chkfpu $val" \
			${srcdir}/config/arm/arm-cpus.in`
		  if [ "$fpu" = "error" ]
		  then
		    echo "Unknown target in --with-fpu=$val" 1>&2
		    exit 1
		  fi
		fi

		case "$with_abi" in
		"" \
		| apcs-gnu | atpcs | aapcs | iwmmxt | aapcs-linux )
			#OK
			;;
		*)
			echo "Unknown ABI used in --with-abi=$with_abi"
			exit 1
			;;
		esac

		case "$with_mode" in
		"" \
		| arm | thumb )
			#OK
			;;
		*)
			echo "Unknown mode used in --with-mode=$with_mode"
			exit 1
			;;
		esac

		case "$with_tls" in
		"" \
		| gnu | gnu2)
			# OK
			;;
		*)
			echo "Unknown TLS method used in --with-tls=$with_tls" 1>&2
			exit 1
			;;
		esac

		if test "x$with_arch" != x && test "x$with_cpu" != x; then
			echo "Switch \"--with-arch\" may not be used with switch \"--with-cpu\""  1>&2
			exit 1
		fi

		if test "x$with_cpu" != x && test "x$with_tune" != x; then
			echo "Switch \"--with-tune\" may not be used with switch \"--with-cpu\""  1>&2
			exit 1
		fi

		# Add extra multilibs
		if test "x$with_multilib_list" != x; then
			ml=
			arm_multilibs=`echo $with_multilib_list | sed -e 's/,/ /g'`
			if test "x${arm_multilibs}" != xdefault ; then
				for arm_multilib in ${arm_multilibs}; do
					case ${arm_multilib} in
					aprofile|rmprofile)
						tmake_profile_file="arm/t-multilib"
						;;
					@*)
						ml=`echo "X$arm_multilib" | sed '1s,^X@,,'`
						if test -f "${srcdir}/config/arm/${ml}"; then
							tmake_file="${tmake_file} arm/${ml}"
						else
							echo "Error: ${ml} does not exist in ${srcdir}/config/arm" >&2
							exit 1
						fi
						;;
					*)
						echo "Error: --with-multilib-list=${with_multilib_list} not supported." 1>&2
						exit 1
						;;
					esac
				done
			fi

			if test "x${tmake_profile_file}" != x ; then
				# arm/t-aprofile and arm/t-rmprofile are only
				# designed to work without any with-cpu,
				# with-arch, with-mode, with-fpu or with-float
				# options.
				if test "x$with_arch" != x \
				    || test "x$with_cpu" != x \
				    || test "x$with_float" != x \
				    || test "x$with_fpu" != x \
				    || test "x$with_mode" != x ; then
				    echo "Error: You cannot use any of --with-arch/cpu/fpu/float/mode with --with-multilib-list=${with_multilib_list}" 1>&2
				    exit 1
				elif test "x$ml" != x ; then
				    echo "Error: You cannot use builtin multilib profiles along with custom ones" 1>&2
				    exit 1
				fi
				# But pass the default value for float-abi
				# through to the multilib selector
				with_float="soft"
				tmake_file="${tmake_file} ${tmake_profile_file}"
				TM_MULTILIB_CONFIG="$with_multilib_list"
			fi
		fi
		target_cpu_cname=${target_cpu_cname:-arm7tdmi}
		with_cpu=${with_cpu:-$target_cpu_cname}
		;;

	fr*-*-*linux*)
		supported_defaults=cpu
		case "$with_cpu" in
		fr400) ;;
		fr550) ;;
		*)
			echo "Unknown cpu used in --with-cpu=$with_cpu" 1>&2
			exit 1
			;;
		esac
		;;

	fido-*-* | m68k*-*-*)
		supported_defaults="arch cpu"
		case "$with_arch" in
		"" | "m68k"| "cf")
			m68k_arch_family="$with_arch"
			;;
		*)
			echo "Invalid --with-arch=$with_arch" 1>&2
			exit 1
			;;
		esac

		# We always have a $with_cpu setting here.
		case "$with_cpu" in
		"m68000" | "m68010" | "m68020" | "m68030" | "m68040" | "m68060")
			m68k_cpu_ident=$with_cpu
			;;
		"m68020-40")
			m68k_cpu_ident=m68020
			tm_defines="$tm_defines M68K_DEFAULT_TUNE=u68020_40"
			;;
		"m68020-60")
			m68k_cpu_ident=m68020
			tm_defines="$tm_defines M68K_DEFAULT_TUNE=u68020_60"
			;;
		*)
			# We need the C identifier rather than the string.
			m68k_cpu_ident=`awk -v arg="\"$with_cpu\"" \
			   'BEGIN { FS="[ \t]*[,()][ \t]*" }; \
			    $1 == "M68K_DEVICE" && $2 == arg { print $3 }' \
				 ${srcdir}/config/m68k/m68k-devices.def`
			if [ x"$m68k_cpu_ident" = x ] ; then
				echo "Unknown CPU used in --with-cpu=$with_cpu" 1>&2
				exit 1
			fi
			with_cpu="mcpu=$with_cpu"
			;;
		esac
		;;

	amdgcn-*-*)
		supported_defaults="arch tune"

		for which in arch tune; do
			eval "val=\$with_$which"
			case ${val} in
			"" | fiji | gfx900 | gfx906 )
				# OK
				;;
			*)
				echo "Unknown cpu used in --with-$which=$val." 1>&2
				exit 1
				;;
			esac
		done
		[ "x$with_arch" = x ] && with_arch=fiji
		;;

	hppa*-*-*)
		supported_defaults="arch schedule"

		case "$with_arch" in
		"" | 1.0 | 1.1 | 2.0)
			# OK
			;;
		*)
			echo "Unknown architecture used in --with-arch=$with_arch" 1>&2
			exit 1
			;;
		esac

		case "$with_schedule" in
		"" | 700 | 7100 | 7100LC | 7200 | 7300 | 8000)
			# OK
			;;
		*)
			echo "Unknown processor used in --with-schedule=$with_schedule." 1>&2
			exit 1
			;;
		esac
		;;

	i[34567]86-*-* | x86_64-*-*)
		supported_defaults="abi arch arch_32 arch_64 cpu cpu_32 cpu_64 tune tune_32 tune_64"
		for which in arch arch_32 arch_64 cpu cpu_32 cpu_64 tune tune_32 tune_64; do
			eval "val=\$with_$which"
			case " $x86_archs " in
			*" ${val} "*)
				case "${target}" in
				  x86_64-*-*)
				      case "x$which" in
					*_32)
						;;
					*)
						echo "CPU given in --with-$which=$val doesn't support 64bit mode." 1>&2
						exit 1
						;;
				      esac
				      ;;
				esac
				# OK
				;;
			*)
				if test x${val} != x; then
					case " $x86_64_archs " in
					*" ${val} "*)
						# Disallow x86-64-v* for --with-cpu=/--with-tune=
						case "x$which$val" in
						xcpu*x86-64-v*|xtune*x86-64-v*)
							echo "Unknown CPU given in --with-$which=$val." 1>&2
							exit 1
							;;
						*)
							;;
						esac
						# OK
						;;
					*)
						# Allow $x86_cpus --with-cpu=/--with-tune=
						case "x$which" in
						xcpu*|xtune*)
							case " $x86_cpus " in
							*" ${val} "*)
								# OK
								;;
							*)
								echo "Unknown CPU given in --with-$which=$val." 1>&2
								exit 1
								;;
							esac
							;;
						*)
							echo "Unknown CPU given in --with-$which=$val." 1>&2
							exit 1
							;;
						esac
					;;
					esac
				fi
				;;
			esac
		done
		;;

	riscv*-*-*)
		supported_defaults="abi arch tune riscv_attribute isa_spec"

		case "${target}" in
		riscv-* | riscv32*) xlen=32 ;;
		riscv64*) xlen=64 ;;
		*) echo "Unsupported RISC-V target ${target}" 1>&2; exit 1 ;;
		esac

		case "${with_isa_spec}" in
		""|default|2.2)
			tm_defines="${tm_defines} TARGET_DEFAULT_ISA_SPEC=ISA_SPEC_CLASS_2P2"
			;;
		20191213 | 201912)
			tm_defines="${tm_defines} TARGET_DEFAULT_ISA_SPEC=ISA_SPEC_CLASS_20191213"
			;;
		20190608 | 201906)
			tm_defines="${tm_defines} TARGET_DEFAULT_ISA_SPEC=ISA_SPEC_CLASS_20190608"
			;;
		*)
			echo "--with-isa-spec only accept 2.2, 20191213, 201912, 20190608 or 201906" 1>&2
			exit 1
		esac

		case "${with_riscv_attribute}" in
		yes)
			tm_defines="${tm_defines} TARGET_RISCV_ATTRIBUTE=1"
			;;
		no)
			tm_defines="${tm_defines} TARGET_RISCV_ATTRIBUTE=0"
			;;
		""|default)
			case "${target}" in
			riscv*-*-elf*)
				tm_defines="${tm_defines} TARGET_RISCV_ATTRIBUTE=1"
				;;
			*)
				tm_defines="${tm_defines} TARGET_RISCV_ATTRIBUTE=0"
				;;
			esac
			;;
		*)
			echo "--with-riscv-attribute=${with_riscv_attribute} is not supported.  The argument must begin with yes, no or default." 1>&2
			exit 1
			;;
		esac


		# Infer arch from --with-arch, --target, and --with-abi.
		case "${with_arch}" in
		rv32e* | rv32i* | rv32g* | rv64i* | rv64g*)
			# OK.
			;;
		"")
			# Infer XLEN, but otherwise assume GC.
			case "${with_abi}" in
			ilp32e) with_arch="rv32e" ;;
			ilp32 | ilp32f | ilp32d) with_arch="rv32gc" ;;
			lp64 | lp64f | lp64d) with_arch="rv64gc" ;;
			*) with_arch="rv${xlen}gc" ;;
			esac
			;;
		*)
			echo "--with-arch=${with_arch} is not supported.  The argument must begin with rv32e, rv32i, rv32g, rv64i, or rv64g." 1>&2
			exit 1
			;;
		esac
		PYTHON=`which python || which python3 || which python2`
		if test "x${PYTHON}" != x; then
			with_arch=`${PYTHON} ${srcdir}/config/riscv/arch-canonicalize ${with_arch}`
		fi
		tm_defines="${tm_defines} TARGET_RISCV_DEFAULT_ARCH=${with_arch}"

		# Make sure --with-abi is valid.  If it was not specified,
		# pick a default based on the ISA, preferring soft-float
		# unless the D extension is present.
		case "${with_abi}" in
		ilp32 | ilp32e | ilp32f | ilp32d | lp64 | lp64f | lp64d)
			;;
		"")
			case "${with_arch}" in
			rv32*d* | rv32g*) with_abi=ilp32d ;;
			rv32e*) with_abi=ilp32e ;;
			rv32*) with_abi=ilp32 ;;
			rv64*d* | rv64g*) with_abi=lp64d ;;
			rv64*) with_abi=lp64 ;;
			esac
			;;
		*)
			echo "--with-abi=${with_abi} is not supported" 1>&2
			exit 1
			;;
		esac
		tm_defines="${tm_defines} TARGET_RISCV_DEFAULT_ABI=${with_abi}"

		# Make sure ABI and ISA are compatible.
		case "${with_abi},${with_arch}" in
		ilp32,rv32* | ilp32e,rv32e* \
		| ilp32f,rv32*f* | ilp32f,rv32g* \
		| ilp32d,rv32*d* | ilp32d,rv32g* \
		| lp64,rv64* \
		| lp64f,rv64*f* | lp64f,rv64g* \
		| lp64d,rv64*d* | lp64d,rv64g*)
			;;
		*)
			echo "--with-abi=${with_abi} is not supported for ISA ${with_arch}" 1>&2
			exit 1
			;;
		esac
		# Handle --with-multilib-generator.
		if test "x${with_multilib_generator}" != xdefault; then
			if test "x${with_multilib_list}" != xdefault; then
				echo "--with-multilib-list= can't used with --with-multilib-generator= at same time" 1>&2
				exit 1
			fi
			case "${target}" in
			riscv*-*-elf*)
				if ${srcdir}/config/riscv/multilib-generator \
					`echo ${with_multilib_generator} | sed 's/;/ /g'`\
					> t-multilib-config;
				then
					tmake_file="${tmake_file} riscv/t-withmultilib-generator"
				else
					echo "invalid option for --with-multilib-generator" 1>&2
					exit 1
				fi
				;;
			*)
				echo "--with-multilib-generator= is not supported for ${target}, only supported for riscv*-*-elf*" 1>&2
				exit 1
				;;
			esac
		fi

		# Handle --with-multilib-list.
		if test "x${with_multilib_list}" != xdefault; then
			tmake_file="${tmake_file} riscv/t-withmultilib"

			case ${with_multilib_list} in
			ilp32 | ilp32f | ilp32d \
			| lp64 | lp64f | lp64d )
				TM_MULTILIB_CONFIG="${with_arch},${with_multilib_list}"
				;;
			*)
				echo "--with-multilib-list=${with_multilib_list} not supported."
				exit 1
			esac
		fi
		;;

	mips*-*-*)
		supported_defaults="abi arch arch_32 arch_64 float fpu nan fp_32 odd_spreg_32 tune tune_32 tune_64 divide llsc mips-plt synci lxc1-sxc1 madd4"

		case ${with_float} in
		"" | soft | hard)
			# OK
			;;
		*)
			echo "Unknown floating point type used in --with-float=$with_float" 1>&2
			exit 1
			;;
		esac

		case ${with_fpu} in
		"" | single | double)
			# OK
			;;
		*)
			echo "Unknown fpu type used in --with-fpu=$with_fpu" 1>&2
			exit 1
			;;
		esac

		case ${with_nan} in
		"" | 2008 | legacy)
			# OK
			;;
		*)
			echo "Unknown NaN encoding used in --with-nan=$with_nan" 1>&2
			exit 1
			;;
		esac

		case ${with_fp_32} in
		"" | 32 | xx | 64)
			# OK
			;;
		*)
			echo "Unknown FP mode used in --with-fp-32=$with_fp_32" 1>&2
			exit 1
			;;
		esac

		case ${with_odd_spreg_32} in
		yes)
			with_odd_spreg_32="odd-spreg"
			;;
		no)
			with_odd_spreg_32="no-odd-spreg"
			;;
		"")
			# OK
			;;
		*)
			echo "Unknown odd-spreg-32 type used in --with-odd-spreg-32=$with_odd_spreg_32" 1>&2
			exit 1
			;;
		esac

		case ${with_abi} in
		"" | 32 | o64 | n32 | 64 | eabi)
			# OK
			;;
		*)
			echo "Unknown ABI used in --with-abi=$with_abi" 1>&2
			exit 1
			;;
		esac

		case ${with_divide} in
		"" | breaks | traps)
			# OK
			;;
		*)
			echo "Unknown division check type use in --with-divide=$with_divide" 1>&2
			exit 1
			;;
		esac

		case ${with_llsc} in
		yes)
			with_llsc=llsc
			;;
		no)
			with_llsc="no-llsc"
			;;
		"")
			# OK
			;;
		*)
			echo "Unknown llsc type used in --with-llsc" 1>&2
			exit 1
			;;
		esac

		case ${with_mips_plt} in
		yes)
			with_mips_plt=plt
			;;
		no)
			with_mips_plt=no-plt
			;;
		"")
			;;
		*)
			echo "Unknown --with-mips-plt argument: $with_mips_plt" 1>&2
			exit 1
			;;
		esac

		case ${with_synci} in
		yes)
			with_synci=synci
			;;
		no)
			with_synci=no-synci
			;;
		"")
			;;
		*)
			echo "Unknown synci type used in --with-synci" 1>&2
			exit 1
			;;
		esac

		case ${with_lxc1_sxc1} in
		yes)
			with_lxc1_sxc1=lxc1-sxc1
			;;
		no)
			with_lxc1_sxc1=no-lxc1-sxc1
			;;
		"")
			;;
		*)
			echo "Unknown lxc1-sxc1 type used in --with-lxc1-sxc1" 1>&2
			exit 1
			;;
		esac

		case ${with_madd4} in
		yes)
			with_madd4=madd4
			;;
		no)
			with_madd4=no-madd4
			;;
		"")
			;;
		*)
			echo "Unknown madd4 type used in --with-madd4" 1>&2
			exit 1
			;;
		esac
		;;

	nds32*-*-*)
		supported_defaults="arch cpu nds32_lib float fpu_config"

		# process --with-arch
		case "${with_arch}" in
		"" | v3 )
			tm_defines="${tm_defines} TARGET_ARCH_DEFAULT=0"
			;;
		v2 | v2j | v3m)
			# OK
			tm_defines="${tm_defines} TARGET_ARCH_DEFAULT=0"
			;;
		v3f)
			tm_defines="${tm_defines} TARGET_ARCH_DEFAULT=1"
			;;
		v3s)
			tm_defines="${tm_defines} TARGET_ARCH_DEFAULT=2"

			;;
		*)
			echo "Cannot accept --with-arch=$with_arch, available values are: v2 v2j v3 v3m v3f v3s" 1>&2
			exit 1
			;;
		esac

		case "${with_cpu}" in
		"")
			with_cpu=n9
			;;
		n6 | n7 |n8 | e8 | s8 | n9 | n10 | d10 | n12 | n13 | n15)
			# OK
			;;
		*)
			echo "Cannot accept --with-cpu=$with_cpu, available values are: n6 n7 n8 e8 s8 n9 n10 d10 n12 n13 n15" 1>&2
			exit 1
			;;
		esac

		# process --with-nds32-lib
		case "${with_nds32_lib}" in
		"")
			case ${target} in
			*-*-*uclibc*)
				with_nds32_lib=ulibc
				;;
			*-*-linux*)
				with_nds32_lib=glibc
				;;
			*)
				with_nds32_lib=newlib
				tm_defines="${tm_defines} TARGET_DEFAULT_CTOR_DTOR=1"
				;;
			esac
			;;
		newlib)
			# OK
			tm_defines="${tm_defines} TARGET_DEFAULT_CTOR_DTOR=1"
			;;
		mculib)
			# OK
			# for the arch=v3f or arch=v3s under mculib toolchain,
			# we would like to set -fno-math-errno as default
			case "${with_arch}" in
			v3f | v3s)
				tm_defines="${tm_defines} TARGET_DEFAULT_NO_MATH_ERRNO=1"
				;;
			esac
			;;
		glibc | uclibc)
			# OK
			;;
		*)
			echo "Cannot accept --with-nds32-lib=$with_nds32_lib, available values are: newlib mculib glibc uclibc" 1>&2
			exit 1
			;;
		esac

		# process --with-float
		case "${with_float}" in
		"" | soft | hard)
			# OK
			;;
		*)
			echo "Cannot accept --with-float=$with_float, available values are: soft hard" 1>&2
			exit 1
			;;
		esac

		# process --with-config-fpu
		case "${with_config_fpu}" in
		"" | 0 | 1 | 2 | 3)
			# OK
			;;
		*)
			echo "Cannot accept --with-config-fpu=$with_config_fpu, available values from 0 to 7" 1>&2
			exit 1
			;;
		esac


		;;
	nios2*-*-*)
		supported_defaults="arch"
			case "$with_arch" in
			"" | r1 | r2)
				# OK
				;;
			*)
				echo "Unknown arch used in --with-arch=$with_arch" 1>&2
				exit 1
				;;
			esac
		;;

	powerpc*-*-* | rs6000-*-*)
		supported_defaults="abi cpu cpu_32 cpu_64 float tune tune_32 tune_64 advance_toolchain"

		for which in cpu cpu_32 cpu_64 tune tune_32 tune_64; do
			eval "val=\$with_$which"
			case ${val} in
			default32 | default64)
				case $which in
				cpu | tune)
					;;
				*)
					echo "$val only valid for --with-cpu and --with-tune." 1>&2
					exit 1
					;;
				esac
				with_which="with_$which"
				eval $with_which=
				;;
			405cr)
				tm_defines="${tm_defines} CONFIG_PPC405CR"
				eval "with_$which=405"
				;;
			"" | common | native \
			| power[3456789] | power10 | power5+ | power6x \
			| powerpc | powerpc64 | powerpc64le \
			| rs64 \
			| 401 | 403 | 405 | 405fp | 440 | 440fp | 464 | 464fp \
			| 476 | 476fp | 505 | 601 | 602 | 603 | 603e | ec603e \
			| 604 | 604e | 620 | 630 | 740 | 750 | 7400 | 7450 \
			| a2 | e300c[23] | 854[08] | e500mc | e500mc64 | e5500 | e6500 \
			| titan | 801 | 821 | 823 | 860 | 970 | G3 | G4 | G5 | cell)
				# OK
				;;
			*)
				echo "Unknown cpu used in --with-$which=$val." 1>&2
				exit 1
				;;
			esac
		done

		case "$with_abi" in
		"" | elfv1 | elfv2 )
			#OK
			;;
		*)
			echo "Unknown ABI used in --with-abi=$with_abi"
			exit 1
			;;
		esac

		if test "x$with_advance_toolchain" != x; then
		    if test -d "/opt/$with_advance_toolchain/." -a \
			-d "/opt/$with_advance_toolchain/bin/." -a \
			-d "/opt/$with_advance_toolchain/include/."; then

			tm_file="$tm_file ./advance-toolchain.h"
			(at="/opt/$with_advance_toolchain"
			 echo "/* Use Advance Toolchain $at */"
			 echo
			 echo "#undef  LINK_OS_EXTRA_SPEC32"
			 echo "#define LINK_OS_EXTRA_SPEC32" \
			      "\"%(link_os_new_dtags)" \
			      "-rpath $prefix/lib -rpath $at/lib\""
			 echo
			 echo "#undef  LINK_OS_EXTRA_SPEC64"
			 echo "#define LINK_OS_EXTRA_SPEC64" \
			      "\"%(link_os_new_dtags)" \
			      "-rpath $prefix/lib64 -rpath $at/lib64\""
			 echo
			 echo "#undef  LINK_OS_NEW_DTAGS_SPEC"
			 echo "#define LINK_OS_NEW_DTAGS_SPEC" \
			      "\"--enable-new-dtags\""
			 echo
			 echo "#undef  DYNAMIC_LINKER_PREFIX"
			 echo "#define DYNAMIC_LINKER_PREFIX \"$at\""
			 echo
			 echo "#undef  MD_EXEC_PREFIX"
			 echo "#define MD_EXEC_PREFIX \"$at/bin/\""
			 echo
			 echo "#undef  MD_STARTFILE_PREFIX"
			 echo "#define MD_STARTFILE_PREFIX \"$prefix/lib/\""
			 echo
			 echo "#undef  MD_STARTFILE_PREFIX_1"
			 echo "#define MD_STARTFILE_PREFIX_1 \"$at/lib/\"") \
			    > advance-toolchain.h
		    else
			echo "Unknown advance-toolchain $with_advance_toolchain"
			exit 1
		    fi
		fi

		# Set up the default long double format if the user changed it.
		if test x$with_long_double_format = xieee; then
		    tm_defines="${tm_defines} TARGET_IEEEQUAD_DEFAULT=1"

		elif test x$with_long_double_format = xibm; then
		    tm_defines="${tm_defines} TARGET_IEEEQUAD_DEFAULT=0"
		fi
		;;

	s390*-*-*)
		supported_defaults="arch mode tune"

		for which in arch tune; do
			eval "val=\$with_$which"
			case ${val} in
			"" | native | z900 | z990 | z9-109 | z9-ec | z10 | z196 | zEC12 | z13 | z14 | z15 | arch5 | arch6 | arch7 | arch8 | arch9 | arch10 | arch11 | arch12 | arch13 | arch14 )
				# OK
				;;
			*)
				echo "Unknown cpu used in --with-$which=$val." 1>&2
				exit 1
				;;
			esac
		done

		case ${with_mode} in
		"" | esa | zarch)
			# OK
			;;
		*)
			echo "Unknown architecture mode used in --with-mode=$with_mode." 1>&2
			exit 1
			;;
		esac
		;;

	sh[123456ble]*-*-* | sh-*-*)
		supported_defaults="cpu"
		case "`echo $with_cpu | tr ABCDEFGHIJKLMNOPQRSTUVWXYZ_ abcdefghijklmnopqrstuvwxyz- | sed s/sh/m/`" in
		"" | m1 | m2 | m2e | m3 | m3e | m4 | m4-single | m4-single-only | m4-nofpu )
			# OK
			;;
		m2a | m2a-single | m2a-single-only | m2a-nofpu)
			;;
		m4a | m4a-single | m4a-single-only | m4a-nofpu | m4al)
		        ;;
		*)
			echo "Unknown CPU used in --with-cpu=$with_cpu, known values:"  1>&2
			echo "m1 m2 m2e m3 m3e m4 m4-single m4-single-only m4-nofpu" 1>&2
			echo "m4a m4a-single m4a-single-only m4a-nofpu m4al" 1>&2
			echo "m2a m2a-single m2a-single-only m2a-nofpu" 1>&2
			exit 1
			;;
		esac
		;;
	sparc*-*-*)
		supported_defaults="cpu cpu_32 cpu_64 float tune tune_32 tune_64"

		for which in cpu cpu_32 cpu_64 tune tune_32 tune_64; do
			eval "val=\$with_$which"
			case ${val} in
			"" | sparc | sparcv9 | sparc64 \
			| v7 | cypress \
			| v8 | supersparc | hypersparc | leon | leon3 | leon3v7 \
			| sparclite | f930 | f934 | sparclite86x \
			| sparclet | tsc701 \
			| v9 | ultrasparc | ultrasparc3 | niagara | niagara2 \
			| niagara3 | niagara4 | niagara7 | m8)
				# OK
				;;
			*)
				echo "Unknown cpu used in --with-$which=$val" 1>&2
				exit 1
				;;
			esac
		done

		case ${with_float} in
		"" | soft | hard)
			# OK
			;;
		*)
			echo "Unknown floating point type used in --with-float=$with_float" 1>&2
			exit 1
			;;
		esac
		;;

	tic6x-*-*)
		supported_defaults="arch"

		case ${with_arch} in
		"" | c62x | c64x | c64x+ | c67x | c67x+ | c674x)
			# OK
			;;
		*)
			echo "Unknown arch used in --with-arch=$with_arch." 1>&2
			exit 1
			;;
		esac
		;;

	v850*-*-*)
		supported_defaults=cpu
		case ${with_cpu} in
		"" | v850e | v850e1 | v850e2 | v850es | v850e2v3 | v850e3v5)
			# OK
			;;
		*)
			echo "Unknown cpu used in --with-cpu=$with_cpu" 1>&2
			exit 1
			;;
		esac
		;;
	visium-*-*)
		supported_defaults="cpu"
		case $with_cpu in
		  "" | gr5 | gr6)
			;;
		  *)    echo "Unknown cpu used in --with-cpu=$with_cpu" 1>&2
			exit 1
			;;
		esac
		;;
esac

# Targets for which there is at least one VxWorks port should include
# vxworks-dummy.h to allow safe references to various TARGET_VXWORKS kinds
# of markers from other files in the port, including the vxworks*.h files to
# distinguish VxWorks variants such as VxWorks 7 or 64).

case ${target} in
arm*-*-* | i[34567]86-*-* | mips*-*-* | powerpc*-*-* | sh*-*-* \
| sparc*-*-* | x86_64-*-*)
	tm_file="vxworks-dummy.h ${tm_file}"
	;;
esac

# Set some miscellaneous flags for particular targets.
target_cpu_default2=
case ${target} in
	aarch64*-*-*)
		if test x"$target_cpu_cname" != x
		then
			target_cpu_default2=$target_cpu_cname
		fi
		;;

	arm*-*-*)
		if test x$with_cpu = x
		then
			echo "Don't know the target cpu" 1>&2
			exit 1
		else
			target_cpu_default2="\\\"$with_cpu\\\""
		fi
		;;

	hppa*-*-*)
		if test x$gas = xyes
		then
			target_cpu_default2="MASK_GAS"
		fi
		;;

	fido*-*-* | m68k*-*-*)
		target_cpu_default2=$m68k_cpu_ident
		tmake_file="m68k/t-opts $tmake_file"
		if [ x"$m68k_arch_family" != x ]; then
		        tmake_file="m68k/t-$m68k_arch_family $tmake_file"
		fi
		;;

	i[34567]86-*-darwin* | x86_64-*-darwin*)
		;;
	i[34567]86-*-linux* | x86_64-*-linux*)
		extra_objs="${extra_objs} gnu-property.o"
		tmake_file="$tmake_file i386/t-linux i386/t-gnu-property"
		;;
	i[34567]86-*-kfreebsd*-gnu | x86_64-*-kfreebsd*-gnu)
		tmake_file="$tmake_file i386/t-kfreebsd"
		;;
	i[34567]86-*-gnu*)
		tmake_file="$tmake_file i386/t-gnu"
		;;
	i[34567]86-*-msdosdjgpp*)
		tmake_file="${tmake_file} i386/t-djgpp"
		;;
	i[34567]86-*-solaris2* | x86_64-*-solaris2*)
		;;
	i[34567]86-*-cygwin* | x86_64-*-cygwin*)
		;;
	i[34567]86-*-mingw* | x86_64-*-mingw*)
		;;
	i[34567]86-*-dragonfly* | x86_64-*-dragonfly*)
		;;
	i[34567]86-*-freebsd*)
		;;
	x86_64-*-freebsd*)
		tmake_file="${tmake_file} i386/t-freebsd64"
		;;
	ia64*-*-linux*)
		;;

	mips*-*-*)
		if test x$gnu_ld = xyes
		then
			target_cpu_default2="MASK_SPLIT_ADDRESSES"
		fi
		case ${target} in
			mips*el-*-*)
				tm_defines="TARGET_ENDIAN_DEFAULT=0 $tm_defines"
				;;
		esac
		if test x$with_arch != x; then
			default_mips_arch=$with_arch
		fi
		if test x$with_abi != x; then
			default_mips_abi=$with_abi
		fi
		case ${default_mips_arch} in
		    mips1)    tm_defines="$tm_defines MIPS_ISA_DEFAULT=1" ;;
		    mips2)    tm_defines="$tm_defines MIPS_ISA_DEFAULT=2" ;;
		    mips3)    tm_defines="$tm_defines MIPS_ISA_DEFAULT=3" ;;
		    mips4)    tm_defines="$tm_defines MIPS_ISA_DEFAULT=4" ;;
		    mips32)   tm_defines="$tm_defines MIPS_ISA_DEFAULT=32" ;;
		    mips32r2) tm_defines="$tm_defines MIPS_ISA_DEFAULT=33" ;;
		    mips32r6) tm_defines="$tm_defines MIPS_ISA_DEFAULT=37" ;;
		    mips64)   tm_defines="$tm_defines MIPS_ISA_DEFAULT=64" ;;
		    mips64r2) tm_defines="$tm_defines MIPS_ISA_DEFAULT=65" ;;
		    mips64r6) tm_defines="$tm_defines MIPS_ISA_DEFAULT=69" ;;
		esac
		case ${default_mips_abi} in
		    32)   tm_defines="$tm_defines MIPS_ABI_DEFAULT=ABI_32" ;;
		    o64)  tm_defines="$tm_defines MIPS_ABI_DEFAULT=ABI_O64" ;;
		    n32)  tm_defines="$tm_defines MIPS_ABI_DEFAULT=ABI_N32" ;;
		    64)   tm_defines="$tm_defines MIPS_ABI_DEFAULT=ABI_64" ;;
		    eabi) tm_defines="$tm_defines MIPS_ABI_DEFAULT=ABI_EABI" ;;
		esac
		tmake_file="mips/t-mips $tmake_file"
		;;

	powerpc*-*-* | rs6000-*-*)
		# FIXME: The PowerPC port uses the value set at compile time,
		# although it's only cosmetic.
		if test "x$with_cpu" != x
		then
			target_cpu_default2="\\\"$with_cpu\\\""
		fi
		out_file="${cpu_type}/${cpu_type}.c"
		c_target_objs="${c_target_objs} ${cpu_type}-c.o"
		cxx_target_objs="${cxx_target_objs} ${cpu_type}-c.o"
		d_target_objs="${d_target_objs} ${cpu_type}-d.o"
		tmake_file="${cpu_type}/t-${cpu_type} ${tmake_file}"
		;;

	sh[123456ble]*-*-* | sh-*-*)
		c_target_objs="${c_target_objs} sh-c.o"
		cxx_target_objs="${cxx_target_objs} sh-c.o"
		;;

	sparc*-*-*)
		# Some standard aliases.
		case x$with_cpu in
		xsparc)
			with_cpu=v7
			;;
		xsparcv9 | xsparc64)
			with_cpu=v9
			;;
		esac

		if test x$with_tune = x ; then
		      case ${target} in
		      *-leon-*)
			  with_tune=leon
			  ;;
		      *-leon[3-9]*)
			  with_tune=leon3
			  ;;
		      esac
		fi

		# The SPARC port checks this value at compile-time.
		target_cpu_default2="TARGET_CPU_$with_cpu"
		;;

	v850*-*-*)
		case "x$with_cpu" in
		x)
			;;
		xv850e | xv850e1 | xv850e2 | xv850e2v3 | xv850e3v5)
			target_cpu_default2="TARGET_CPU_$with_cpu"
			;;
		xv850es)
			target_cpu_default2="TARGET_CPU_v850e1"
			;;
		esac
		;;
	visium-*-*)
		target_cpu_default2="TARGET_CPU_$with_cpu"
		;;
esac

t=
all_defaults="abi cpu cpu_32 cpu_64 arch arch_32 arch_64 tune tune_32 tune_64 schedule float mode fpu nan fp_32 odd_spreg_32 divide llsc mips-plt synci tls lxc1-sxc1 madd4"
for option in $all_defaults
do
	eval "val=\$with_"`echo $option | sed s/-/_/g`
	if test -n "$val"; then
		case " $supported_defaults " in
		*" $option "*)
			;;
		*)
			echo "This target does not support --with-$option." 2>&1
			echo "Valid --with options are: $supported_defaults" 2>&1
			exit 1
			;;
		esac

		if test "x$t" = x
		then
			t="{ \"$option\", \"$val\" }"
		else
			t="${t}, { \"$option\", \"$val\" }"
		fi
	fi
done

if test "x$t" = x
then
	configure_default_options="{ { NULL, NULL} }"
else
	configure_default_options="{ ${t} }"
fi

if test "$target_cpu_default2" != ""
then
	if test "$target_cpu_default" != ""
	then
		target_cpu_default="(${target_cpu_default}|${target_cpu_default2})"
	else
		target_cpu_default=$target_cpu_default2
	fi
fi

case ${target} in
i[34567]86-*-* | x86_64-*-*)
	if test x$enable_as_accelerator = xyes; then
		extra_programs="mkoffload\$(exeext)"
	fi
	;;
esac<|MERGE_RESOLUTION|>--- conflicted
+++ resolved
@@ -2123,15 +2123,10 @@
 	extra_objs="${extra_objs} winnt.o winnt-stubs.o"
 	c_target_objs="${c_target_objs} msformat-c.o"
 	cxx_target_objs="${cxx_target_objs} winnt-cxx.o msformat-c.o"
-<<<<<<< HEAD
+
 	d_target_objs="${d_target_objs} winnt-d.o"
 	target_has_targetdm="yes"
-=======
-	
-	d_target_objs="${d_target_objs} winnt-d.o"
-	target_has_targetdm="yes"
-	
->>>>>>> f3ae57fb
+
 	if test x$enable_threads = xyes; then
 		thread_file='posix'
 	fi
@@ -2148,15 +2143,10 @@
 	extra_objs="${extra_objs} winnt.o winnt-stubs.o"
 	c_target_objs="${c_target_objs} msformat-c.o"
 	cxx_target_objs="${cxx_target_objs} winnt-cxx.o msformat-c.o"
-<<<<<<< HEAD
+
 	d_target_objs="${d_target_objs} winnt-d.o"
 	target_has_targetdm="yes"
-=======
-	
-	d_target_objs="${d_target_objs} winnt-d.o"
-	target_has_targetdm="yes"
-	
->>>>>>> f3ae57fb
+
 	if test x$enable_threads = xyes; then
 		thread_file='posix'
 	fi
