--- conflicted
+++ resolved
@@ -7105,14 +7105,9 @@
     {
       decl = SYMBOL_REF_DECL (symbol);
       alignment = get_variable_align (decl);
-<<<<<<< HEAD
       size = tree_to_uhwi (DECL_SIZE_UNIT (decl));
-      if (flag_asan && asan_protect_global (decl))
-=======
-      size = tree_low_cst (DECL_SIZE_UNIT (decl), 1);
       if ((flag_sanitize & SANITIZE_ADDRESS)
 	  && asan_protect_global (decl))
->>>>>>> 7d500d30
 	{
 	  size += asan_red_zone_size (size);
 	  alignment = MAX (alignment,
